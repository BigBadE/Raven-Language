use crate::check_code::{placeholder_error, verify_effect};
use crate::check_method_call::check_method;
use crate::CodeVerifier;
use syntax::async_util::AsyncDataGetter;
use syntax::code::{degeneric_header, Effects, FinalizedEffects};
use syntax::r#struct::VOID;
use syntax::syntax::Syntax;
use syntax::top_element_manager::ImplWaiter;
use syntax::types::FinalizedTypes;
use syntax::ProcessManager;
use syntax::{ParsingError, SimpleVariableManager};

pub async fn check_impl_call(
    code_verifier: &mut CodeVerifier<'_>,
    variables: &mut SimpleVariableManager,
    effect: Effects,
) -> Result<FinalizedEffects, ParsingError> {
    let mut finalized_effects = Vec::default();
    let calling;
    let traits;
    let method;
    let returning;
    if let Effects::ImplementationCall(
        new_calling,
        new_traits,
        new_method,
        effects,
        new_returning,
    ) = effect
    {
        for effect in effects {
            finalized_effects.push(verify_effect(code_verifier, variables, effect).await?)
        }
        calling = new_calling;
        traits = new_traits;
        method = new_method;
        returning = new_returning;
    } else {
        unreachable!()
    }

    let mut finding_return_type;
    if matches!(*calling, Effects::NOP) {
        finding_return_type = FinalizedTypes::Struct(VOID.clone(), None);
    } else {
        let found = verify_effect(code_verifier, variables, *calling).await?;
        finding_return_type = found.get_return(variables).unwrap();
        finding_return_type
            .fix_generics(&*code_verifier.resolver, &code_verifier.syntax)
            .await?;
        finalized_effects.insert(0, found);
    }

    if let Ok(inner) = Syntax::get_struct(
        code_verifier.syntax.clone(),
        ParsingError::empty(),
        traits.clone(),
        code_verifier.resolver.boxed_clone(),
        vec![],
    )
    .await
    {
        let data = inner.finalize(code_verifier.syntax.clone()).await;
        if finding_return_type.of_type_sync(&data, None).0 {
            let mut i = 0;
            for found in &data.inner_struct().data.functions {
                if found.name == method {
                    return Ok(FinalizedEffects::VirtualCall(
                        i,
                        AsyncDataGetter::new(code_verifier.syntax.clone(), found.clone()).await,
                        finalized_effects,
                    ));
                } else if found.name.split("::").last().unwrap() == method {
                    let mut target = finding_return_type.find_method(&method).unwrap();
                    if target.len() > 1 {
                        return Err(placeholder_error(format!("Ambiguous function {}", method)));
                    } else if target.is_empty() {
                        return Err(placeholder_error(format!("Unknown function {}", method)));
                    }
                    let (_, target) = target.pop().unwrap();

<<<<<<< HEAD
                    let return_type = finalized_effects[0].get_return(variables).unwrap().unflatten();
                    if matches!(return_type, FinalizedTypes::Generic(_, _)) {
                        return Ok(FinalizedEffects::GenericVirtualCall(i, target,
                                                                       AsyncDataGetter::new(
                                                                           code_verifier.syntax.clone(), found.clone()).await,
                                                                       finalized_effects));
=======
                    let return_type = finalized_effects[0]
                        .get_return(variables)
                        .unwrap()
                        .unflatten();
                    if let FinalizedTypes::Generic(_, _) = return_type {
                        return Ok(FinalizedEffects::GenericVirtualCall(
                            i,
                            target,
                            AsyncDataGetter::new(code_verifier.syntax.clone(), found.clone()).await,
                            finalized_effects,
                        ));
>>>>>>> 9e65635f
                    }

                    code_verifier
                        .syntax
                        .lock()
                        .unwrap()
                        .process_manager
                        .handle()
                        .lock()
                        .unwrap()
                        .spawn(
                            target.name.clone(),
                            degeneric_header(
                                target.clone(),
                                found.clone(),
                                code_verifier.syntax.clone(),
                                code_verifier.process_manager.cloned(),
                                finalized_effects.clone(),
                                variables.clone(),
                            ),
                        );

                    let output =
                        AsyncDataGetter::new(code_verifier.syntax.clone(), target.clone()).await;
                    return Ok(FinalizedEffects::VirtualCall(i, output, finalized_effects));
                }
                i += 1;
            }

            if !method.is_empty() {
                return Err(placeholder_error(format!(
                    "Unknown method {} in {}",
                    method, data
                )));
            }
        }

        let try_get_impl = async || -> Result<Option<FinalizedEffects>, ParsingError> {
            let result = ImplWaiter {
                syntax: code_verifier.syntax.clone(),
                return_type: finding_return_type.clone(),
                data: data.clone(),
                error: placeholder_error(format!(
                    "Nothing implements {} for {}",
                    inner, finding_return_type
                )),
            }
            .await?;

            for temp in &result {
                if temp.name.split("::").last().unwrap() == method || method.is_empty() {
                    let method =
                        AsyncDataGetter::new(code_verifier.syntax.clone(), temp.clone()).await;

                    let returning = match &returning {
                        Some(inner) => Some(
                            Syntax::parse_type(
                                code_verifier.syntax.clone(),
                                placeholder_error(format!("Bounds error!")),
                                code_verifier.resolver.boxed_clone(),
                                inner.clone(),
                                vec![],
                            )
                            .await?
                            .finalize(code_verifier.syntax.clone())
                            .await,
                        ),
                        None => None,
                    };

                    match check_method(
                        &code_verifier.process_manager,
                        method.clone(),
                        finalized_effects.clone(),
                        &code_verifier.syntax,
                        &variables,
                        &*code_verifier.resolver,
                        returning,
                    )
                    .await
                    {
                        Ok(found) => return Ok(Some(found)),
                        Err(_error) => {}
                    };
                }
            }
            return Ok(None);
        };

        let mut output = None;
        while output.is_none() && !code_verifier.syntax.lock().unwrap().finished_impls() {
            output = try_get_impl().await?;
        }

        if output.is_none() {
            output = try_get_impl().await?;
        }

        if output.is_none() {
            panic!("Failed for {} and {}", finding_return_type, data);
        }
        return Ok(output.unwrap());
    } else {
        panic!(
            "Screwed up trait! {} for {:?}",
            traits,
            code_verifier.resolver.imports()
        );
    }
}<|MERGE_RESOLUTION|>--- conflicted
+++ resolved
@@ -79,26 +79,17 @@
                     }
                     let (_, target) = target.pop().unwrap();
 
-<<<<<<< HEAD
-                    let return_type = finalized_effects[0].get_return(variables).unwrap().unflatten();
-                    if matches!(return_type, FinalizedTypes::Generic(_, _)) {
-                        return Ok(FinalizedEffects::GenericVirtualCall(i, target,
-                                                                       AsyncDataGetter::new(
-                                                                           code_verifier.syntax.clone(), found.clone()).await,
-                                                                       finalized_effects));
-=======
                     let return_type = finalized_effects[0]
                         .get_return(variables)
                         .unwrap()
                         .unflatten();
-                    if let FinalizedTypes::Generic(_, _) = return_type {
+                    if matches!(return_type, FinalizedTypes::Generic(_, _)) {
                         return Ok(FinalizedEffects::GenericVirtualCall(
                             i,
                             target,
                             AsyncDataGetter::new(code_verifier.syntax.clone(), found.clone()).await,
                             finalized_effects,
                         ));
->>>>>>> 9e65635f
                     }
 
                     code_verifier
