use async_trait::async_trait;
use indexmap::IndexMap;
use std::collections::HashMap;
use std::sync::Arc;
use std::sync::Mutex;

use crate::check_function::{verify_function, verify_function_code};
use crate::check_struct::verify_struct;
use syntax::async_util::{HandleWrapper, NameResolver};
use syntax::function::{
    CodeBody, CodelessFinalizedFunction, FinalizedCodeBody, FinalizedFunction, FunctionData, UnfinalizedFunction,
};
use syntax::r#struct::{FinalizedStruct, StructData, UnfinalizedStruct};
use syntax::syntax::Syntax;
use syntax::types::FinalizedTypes;
<<<<<<< HEAD
use syntax::ProcessManager;
=======
use crate::check_function::{verify_function, verify_function_code};
use crate::check_struct::verify_struct;
use data::tokens::{CodeErrorToken};
>>>>>>> 694dcb59

/// Wrapper around data used by checkers
#[derive(Clone)]
pub struct TypesChecker {
    /// Runtime for ProcessManager
    runtime: Arc<Mutex<HandleWrapper>>,
    /// Generics in the current type
    pub generics: HashMap<String, FinalizedTypes>,
    /// Whether to include references
    include_refs: bool,
}

impl TypesChecker {
    /// Makes a new TypesChecker
    pub fn new(runtime: Arc<Mutex<HandleWrapper>>, include_refs: bool) -> Self {
        return Self { runtime, generics: HashMap::default(), include_refs };
    }
}

#[async_trait]
impl ProcessManager for TypesChecker {
    fn handle(&self) -> &Arc<Mutex<HandleWrapper>> {
        return &self.runtime;
    }

    async fn verify_func(
        &self,
        function: UnfinalizedFunction,
        syntax: &Arc<Mutex<Syntax>>,
    ) -> (CodelessFinalizedFunction, CodeBody) {
        return match verify_function(function, syntax, self.include_refs).await {
            Ok(output) => output,
            Err(error) => {
                syntax.lock().unwrap().errors.push(error.clone());
<<<<<<< HEAD
                (
                    CodelessFinalizedFunction {
                        generics: IndexMap::default(),
                        arguments: vec![],
                        return_type: None,
                        data: Arc::new(FunctionData::new(Vec::default(), 0, String::default())),
                    },
                    CodeBody::new(Vec::default(), String::default()),
                )
=======
                (CodelessFinalizedFunction {
                    generics: Default::default(),
                    arguments: vec![],
                    return_type: None,
                    data: Arc::new(FunctionData::new(Vec::new(), 0, String::new())),
                    // unsure about this, but if it errors, i don't know what to do
                    token: CodeErrorToken::make_empty()
                }, CodeBody::new(Vec::new(), String::new()))
>>>>>>> 694dcb59
            }
        };
    }

    async fn verify_code(
        &self,
        function: CodelessFinalizedFunction,
        code: CodeBody,
        resolver: Box<dyn NameResolver>,
        syntax: &Arc<Mutex<Syntax>>,
    ) -> FinalizedFunction {
        return match verify_function_code(self, resolver, code, function, syntax).await {
            Ok(output) => output,
            Err(error) => {
                syntax.lock().unwrap().errors.push(error.clone());
                FinalizedFunction {
                    generics: IndexMap::default(),
                    fields: vec![],
                    code: FinalizedCodeBody::default(),
                    return_type: None,
<<<<<<< HEAD
                    data: Arc::new(FunctionData::new(Vec::default(), 0, String::default())),
=======
                    data: Arc::new(FunctionData::new(Vec::new(), 0, String::new())),
                    // unsure about this, but if it errors, i don't know what to do
                    token: CodeErrorToken::make_empty()
>>>>>>> 694dcb59
                }
            }
        };
    }

    async fn verify_struct(
        &self,
        structure: UnfinalizedStruct,
        _resolver: Box<dyn NameResolver>,
        syntax: &Arc<Mutex<Syntax>>,
    ) -> FinalizedStruct {
        match verify_struct(self, structure, &syntax, self.include_refs).await {
            Ok(output) => return output,
            Err(error) => {
                syntax.lock().unwrap().errors.push(error.clone());
                FinalizedStruct {
                    generics: IndexMap::default(),
                    fields: vec![],
                    data: Arc::new(StructData::new(Vec::default(), Vec::default(), 0, String::default())),
                }
            }
        }
    }

    fn generics(&self) -> &HashMap<String, FinalizedTypes> {
        return &self.generics;
    }

    fn mut_generics(&mut self) -> &mut HashMap<String, FinalizedTypes> {
        return &mut self.generics;
    }

    fn cloned(&self) -> Box<dyn ProcessManager> {
        return Box::new(self.clone());
    }
}<|MERGE_RESOLUTION|>--- conflicted
+++ resolved
@@ -6,6 +6,7 @@
 
 use crate::check_function::{verify_function, verify_function_code};
 use crate::check_struct::verify_struct;
+use data::tokens::CodeErrorToken;
 use syntax::async_util::{HandleWrapper, NameResolver};
 use syntax::function::{
     CodeBody, CodelessFinalizedFunction, FinalizedCodeBody, FinalizedFunction, FunctionData, UnfinalizedFunction,
@@ -13,13 +14,7 @@
 use syntax::r#struct::{FinalizedStruct, StructData, UnfinalizedStruct};
 use syntax::syntax::Syntax;
 use syntax::types::FinalizedTypes;
-<<<<<<< HEAD
 use syntax::ProcessManager;
-=======
-use crate::check_function::{verify_function, verify_function_code};
-use crate::check_struct::verify_struct;
-use data::tokens::{CodeErrorToken};
->>>>>>> 694dcb59
 
 /// Wrapper around data used by checkers
 #[derive(Clone)]
@@ -54,26 +49,16 @@
             Ok(output) => output,
             Err(error) => {
                 syntax.lock().unwrap().errors.push(error.clone());
-<<<<<<< HEAD
                 (
                     CodelessFinalizedFunction {
                         generics: IndexMap::default(),
                         arguments: vec![],
                         return_type: None,
                         data: Arc::new(FunctionData::new(Vec::default(), 0, String::default())),
+                        token: CodeErrorToken::make_empty(),
                     },
                     CodeBody::new(Vec::default(), String::default()),
                 )
-=======
-                (CodelessFinalizedFunction {
-                    generics: Default::default(),
-                    arguments: vec![],
-                    return_type: None,
-                    data: Arc::new(FunctionData::new(Vec::new(), 0, String::new())),
-                    // unsure about this, but if it errors, i don't know what to do
-                    token: CodeErrorToken::make_empty()
-                }, CodeBody::new(Vec::new(), String::new()))
->>>>>>> 694dcb59
             }
         };
     }
@@ -94,13 +79,8 @@
                     fields: vec![],
                     code: FinalizedCodeBody::default(),
                     return_type: None,
-<<<<<<< HEAD
                     data: Arc::new(FunctionData::new(Vec::default(), 0, String::default())),
-=======
-                    data: Arc::new(FunctionData::new(Vec::new(), 0, String::new())),
-                    // unsure about this, but if it errors, i don't know what to do
-                    token: CodeErrorToken::make_empty()
->>>>>>> 694dcb59
+                    token: CodeErrorToken::make_empty(),
                 }
             }
         };
