--- conflicted
+++ resolved
@@ -1,11 +1,11 @@
 use async_recursion::async_recursion;
+use data::tokens::CodeErrorToken;
 use syntax::async_util::UnparsedType;
 use syntax::code::{Effects, ExpressionType, FinalizedEffects, FinalizedExpression};
 use syntax::function::{CodeBody, FinalizedCodeBody};
 use syntax::syntax::Syntax;
 use syntax::top_element_manager::ImplWaiter;
 use syntax::types::FinalizedTypes;
-<<<<<<< HEAD
 use syntax::{ParsingError, SimpleVariableManager};
 
 use crate::check_impl_call::check_impl_call;
@@ -21,14 +21,6 @@
     top: bool,
 ) -> Result<FinalizedCodeBody, ParsingError> {
     let mut body = Vec::default();
-=======
-use crate::output::TypesChecker;
-use data::tokens::CodeErrorToken;
-
-pub async fn verify_code(process_manager: &TypesChecker, resolver: &Box<dyn NameResolver>, code: CodeBody, return_type: &Option<FinalizedTypes>,
-                         syntax: &Arc<Mutex<Syntax>>, variables: &mut SimpleVariableManager, references: bool, top: bool) -> Result<FinalizedCodeBody, ParsingError> {
-    let mut body = Vec::new();
->>>>>>> 694dcb59
     let mut found_end = false;
     for line in code.expressions {
         match &line.effect {
@@ -37,42 +29,13 @@
             _ => {}
         }
 
-<<<<<<< HEAD
         body.push(FinalizedExpression::new(
-            line.expression_type,
+            line.expression_type.clone(),
             verify_effect(code_verifier, variables, line.effect).await?,
         ));
 
         if check_return_type(line.expression_type, code_verifier, &mut body, variables).await? {
             return Ok(FinalizedCodeBody::new(body.clone(), code.label.clone(), true));
-=======
-        body.push(FinalizedExpression::new(line.expression_type.clone(),
-                                           verify_effect(process_manager, resolver.boxed_clone(),
-                                                         line.effect, return_type, syntax, variables, references).await?));
-
-        if let ExpressionType::Return(token) = line.expression_type {
-            if let Some(return_type) = return_type {
-                let mut last = body.pop().unwrap();
-                let last_type = last.effect.get_return(variables).unwrap();
-                // Only downcast types that don't match and aren't generic
-                if last_type != *return_type && last_type.name_safe().is_some() {
-                    if last_type.of_type(return_type, syntax.clone()).await {
-                        ImplWaiter {
-                            syntax: syntax.clone(),
-                            return_type: last_type.clone(),
-                            data: return_type.clone(),
-                            error: placeholder_error(format!("You shouldn't see this! Report this!")),
-                        }.await?;
-                        last = FinalizedExpression::new(ExpressionType::Return(token),
-                                                        FinalizedEffects::Downcast(Box::new(last.effect), return_type.clone()));
-                    } else {
-                        return Err(token.make_error(format!("Expected {}, found {}", return_type, last_type)));
-                    }
-                }
-                body.push(last);
-            }
-            return Ok(FinalizedCodeBody::new(body, code.label.clone(), true));
->>>>>>> 694dcb59
         }
     }
 
@@ -83,7 +46,6 @@
     return Ok(FinalizedCodeBody::new(body, code.label.clone(), false));
 }
 
-<<<<<<< HEAD
 /// Checks to make sure the return type matches in the code block.
 async fn check_return_type(
     line: ExpressionType,
@@ -91,260 +53,9 @@
     body: &mut Vec<FinalizedExpression>,
     variables: &SimpleVariableManager,
 ) -> Result<bool, ParsingError> {
-    if line != ExpressionType::Return {
+    if !matches!(line, ExpressionType::Return(_)) {
         return Ok(false);
     }
-=======
-#[async_recursion]
-async fn verify_effect(process_manager: &TypesChecker, resolver: Box<dyn NameResolver>, effect: Effects, return_type: &Option<FinalizedTypes>,
-                       syntax: &Arc<Mutex<Syntax>>, variables: &mut SimpleVariableManager, references: bool) -> Result<FinalizedEffects, ParsingError> {
-    let output = match effect {
-        Effects::Paren(inner) => verify_effect(process_manager, resolver, *inner, return_type, syntax, variables, references).await?,
-        Effects::CodeBody(body) =>
-            FinalizedEffects::CodeBody(verify_code(process_manager, &resolver, body, return_type, syntax, &mut variables.clone(), references, false).await?),
-        Effects::Set(first, second) => {
-            FinalizedEffects::Set(Box::new(
-                verify_effect(process_manager, resolver.boxed_clone(), *first, return_type, syntax, variables, references).await?),
-                                  Box::new(
-                                      verify_effect(process_manager, resolver, *second, return_type, syntax, variables, references).await?))
-        }
-        Effects::Operation(operation, mut values, token) => {
-            // let error = ParsingError::new(String::new(), (0, 0), 0,
-                                          // (0, 0), 0, format!("Failed to find operation {} with {:?}", operation, values));
-            let error = token.make_error(format!("Failed to find operation {} with {:?}", operation, values));
-            let mut outer_operation = None;
-            // Check if it's two operations that should be combined, like a list ([])
-            if values.len() > 0 {
-                let mut reading_array = None;
-                let mut last = values.pop().unwrap();
-                if let Effects::CreateArray(mut effects) = last {
-                    if effects.len() > 0 {
-                        last = effects.pop().unwrap().0;
-                        reading_array = Some(effects);
-                    } else {
-                        last = Effects::CreateArray(vec!());
-                    }
-                }
-
-                if let Effects::Operation(inner_operation, effects, inner_token) = last {
-                    if operation.ends_with("{}") && inner_operation.starts_with("{}") {
-                        let combined =
-                            operation[0..operation.len() - 2].to_string() + &inner_operation;
-                        let new_operation = if operation.starts_with("{}") && inner_operation.ends_with("{}") {
-                            let mut output = vec!();
-                            for i in 0..combined.len() - operation.len() - 2 {
-                                let mut temp = combined.clone();
-                                temp.truncate(operation.len() + i);
-                                output.push(temp);
-                            }
-                            output
-                        } else {
-                            vec!(combined.clone())
-                        };
-
-                        let getter = OperationGetter {
-                            syntax: syntax.clone(),
-                            operation: new_operation.clone(),
-                            error: error.clone(),
-                        };
-
-                        if let Ok(found) = getter.await {
-                            let new_operation = Attribute::find_attribute("operation", &found.attributes).unwrap().as_string_attribute().unwrap();
-
-                            let mut inner_array = false;
-                            if let Some(found) = reading_array {
-                                values.push(Effects::CreateArray(found));
-                                inner_array = true;
-                            }
-                            if new_operation.len() >= combined.len() {
-                                if inner_array {
-                                    if let Effects::CreateArray(last) = values.last_mut().unwrap() {
-                                        for effect in effects {
-                                            last.push((effect, token.clone()));
-                                        }
-                                    }
-                                } else {
-                                    for effect in effects {
-                                        values.push(effect);
-                                    }
-                                }
-                                outer_operation = Some(found);
-                            } else {
-                                let new_inner = "{}".to_string() + &combined[new_operation.replace("{+}", "{}").len()..];
-
-                                let inner_data = OperationGetter {
-                                    syntax: syntax.clone(),
-                                    operation: vec!(new_inner.clone()),
-                                    error: error.clone(),
-                                }.await?;
-
-                                (outer_operation, values) = assign_with_priority(new_operation.clone(), &found, values,
-                                                                                 new_inner, &inner_data, effects, inner_array, token.clone(), inner_token);
-                            }
-                        } else {
-                            if let Some(mut found) = reading_array {
-                                if let (Effects::CreateArray(inner), inner_token) = found.last_mut().unwrap() {
-                                    inner.push((Effects::Operation(inner_operation, effects, inner_token.clone()), token.clone()));
-                                } else {
-                                    panic!("Expected array!");
-                                }
-                            } else {
-                                let outer_data = OperationGetter {
-                                    syntax: syntax.clone(),
-                                    operation: vec!(operation.clone()),
-                                    error: error.clone(),
-                                }.await?;
-                                let inner_data = OperationGetter {
-                                    syntax: syntax.clone(),
-                                    operation: vec!(inner_operation.clone()),
-                                    error: error.clone(),
-                                }.await?;
-
-                                (outer_operation, values) = assign_with_priority(operation.clone(), &outer_data, values,
-                                                                                 inner_operation, &inner_data, effects, false, token.clone(), inner_token);
-                            }
-                        }
-                    } else {
-                        if let Some(mut found) = reading_array {
-                            if let (Effects::CreateArray(inner), inner_token) = found.last_mut().unwrap() {
-                                inner.push((Effects::Operation(inner_operation, effects, inner_token.clone()), token.clone()));
-                            } else {
-                                panic!("Expected array!");
-                            }
-                        } else {
-                            values.push(Effects::Operation(inner_operation, effects, token.clone()));
-                        }
-                    }
-                } else {
-                    if let Some(mut found) = reading_array {
-                        if let (Effects::CreateArray(inner), token) = found.last_mut().unwrap() {
-                            inner.push((last, token.clone()));
-                        } else {
-                            panic!("Expected array!");
-                        }
-                    } else {
-                        values.push(last);
-                    }
-                }
-            }
-
-            let operation = if let Some(found) = outer_operation {
-                found
-            } else {
-                OperationGetter {
-                    syntax: syntax.clone(),
-                    operation: vec!(operation),
-                    error,
-                }.await?
-            };
-
-            if Attribute::find_attribute("operation", &operation.attributes).unwrap().as_string_attribute().unwrap().contains("{+}") {
-                if let Effects::CreateArray(_) = values.get(0).unwrap() {} else {
-                    let effect = Effects::CreateArray(vec!((values.remove(0), token.clone())));
-                    values.push(effect);
-                }
-            }
-
-            let calling;
-            if values.len() > 0 {
-                calling = Box::new(values.remove(0));
-            } else {
-                calling = Box::new(Effects::NOP());
-            }
-
-            verify_effect(process_manager, resolver,
-                          Effects::ImplementationCall(calling, operation.name.clone(),
-                                                      String::new(), values, None, token.clone()),
-                          return_type, syntax, variables, references).await?
-        }
-        Effects::ImplementationCall(calling, traits, method, effects, returning, token) => {
-            let mut finalized_effects = Vec::new();
-            for effect in effects {
-                finalized_effects.push(verify_effect(process_manager, resolver.boxed_clone(), effect, return_type, syntax, variables, references).await?)
-            }
-
-            let mut finding_return_type;
-            if let Effects::NOP() = *calling {
-                finding_return_type = FinalizedTypes::Struct(VOID.clone(), None);
-            } else {
-                let found = verify_effect(process_manager, resolver.boxed_clone(), *calling, return_type, syntax, variables, references).await?;
-                finding_return_type = found.get_return(variables).unwrap();
-                finding_return_type.fix_generics(&resolver, syntax).await?;
-                finalized_effects.insert(0, found);
-            }
-
-            if let Ok(inner) = Syntax::get_struct(syntax.clone(), ParsingError::empty(),
-                                                  traits.clone(), resolver.boxed_clone(), vec!()).await {
-                let data = inner.finalize(syntax.clone()).await;
-                if finding_return_type.of_type_sync(&data, None).0 {
-                    let mut i = 0;
-                    for found in &data.inner_struct().data.functions {
-                        if found.name == method {
-                            return Ok(FinalizedEffects::VirtualCall(i,
-                                                                    AsyncDataGetter::new(syntax.clone(), found.clone()).await,
-                                                                    finalized_effects));
-                        } else if found.name.split("::").last().unwrap() == method {
-                            let mut target = finding_return_type.find_method(&method).unwrap();
-                            if target.len() > 1 {
-                                return Err(token.make_error(format!("Ambiguous function {}", method)));
-                            } else if target.is_empty() {
-                                return Err(token.make_error(format!("Unknown function {}", method)));
-                            }
-                            let (_, target) = target.pop().unwrap();
-
-                            let return_type = finalized_effects[0].get_return(variables).unwrap().unflatten();
-                            if let FinalizedTypes::Generic(_, _) = return_type {
-                                return Ok(FinalizedEffects::GenericVirtualCall(i, target,
-                                                                               AsyncDataGetter::new(syntax.clone(), found.clone()).await,
-                                                                               finalized_effects, token.clone()));
-                            }
-
-                            syntax.lock().unwrap().process_manager.handle().lock().unwrap().spawn(
-                                degeneric_header(target.clone(),
-                                                 found.clone(), syntax.clone(), process_manager.cloned(),
-                                                 finalized_effects.clone(), variables.clone(), token.clone()));
-
-                            let output = AsyncDataGetter::new(syntax.clone(), target.clone()).await;
-                            return Ok(FinalizedEffects::VirtualCall(i,
-                                                                    output,
-                                                                    finalized_effects));
-                        }
-                        i += 1;
-                    }
-
-                    if !method.is_empty() {
-                        return Err(token.make_error(format!("Unknown method {} in {}", method, data)));
-                    }
-                }
-
-                let try_get_impl = async || -> Result<Option<FinalizedEffects>, ParsingError> {
-                    let result = ImplWaiter {
-                        syntax: syntax.clone(),
-                        return_type: finding_return_type.clone(),
-                        data: data.clone(),
-                        // unsure about following error, making best guess for now
-                        error: token.make_error(format!("Nothing implements {} for {}", inner, finding_return_type)),
-                    }.await?;
-
-                    for temp in &result {
-                        if temp.name.split("::").last().unwrap() == method || method.is_empty() {
-                            let method = AsyncDataGetter::new(syntax.clone(), temp.clone()).await;
-
-                            let returning = match &returning {
-                                Some(inner) => Some(Syntax::parse_type(syntax.clone(), token.make_error(format!("Bounds error!")),
-                                                                       resolver.boxed_clone(), inner.clone(), vec!()).await?.finalize(syntax.clone()).await),
-                                None => None
-                            };
-
-                            if let Ok(found) = check_method(process_manager, method,
-                                                            finalized_effects.clone(), syntax, &variables, returning, token.clone()).await {
-                                return Ok(Some(found));
-                            }
-                        }
-                    }
-                    return Ok(None);
-                };
->>>>>>> 694dcb59
 
     let return_type = match code_verifier.return_type.as_ref() {
         Some(value) => value,
@@ -352,6 +63,7 @@
     };
 
     let last = body.pop().unwrap();
+    println!("Getting return of {:?}", last.effect);
     let last_type = last.effect.get_return(variables).unwrap();
     // Only downcast types that don't match and aren't generic
     if last_type == *return_type || !last_type.name_safe().is_some() {
@@ -366,11 +78,10 @@
             data: return_type.clone(),
             error: placeholder_error(format!("You shouldn't see this! Report this!")),
         }
-<<<<<<< HEAD
         .await?;
 
         body.push(FinalizedExpression::new(
-            ExpressionType::Return,
+            line,
             FinalizedEffects::Downcast(Box::new(last.effect), return_type.clone(), value),
         ));
         Ok(true)
@@ -401,138 +112,21 @@
             Box::new(verify_effect(code_verifier, variables, *first).await?),
             Box::new(verify_effect(code_verifier, variables, *second).await?),
         ),
-        Effects::Operation(_, _) => check_operator(code_verifier, variables, effect).await?,
-        Effects::ImplementationCall(_, _, _, _, _) => check_impl_call(code_verifier, variables, effect).await?,
-        Effects::MethodCall(_, _, _, _) => check_method_call(code_verifier, variables, effect).await?,
+        Effects::Operation(_, _, _) => check_operator(code_verifier, variables, effect).await?,
+        Effects::ImplementationCall(_, _, _, _, _, _) => check_impl_call(code_verifier, variables, effect).await?,
+        Effects::MethodCall(_, _, _, _, _) => check_method_call(code_verifier, variables, effect).await?,
         Effects::CompareJump(effect, first, second) => {
             FinalizedEffects::CompareJump(Box::new(verify_effect(code_verifier, variables, *effect).await?), first, second)
-=======
-        Effects::MethodCall(calling, method, effects, returning, token) => {
-            let mut finalized_effects = Vec::new();
-            for effect in effects {
-                finalized_effects.push(verify_effect(process_manager, resolver.boxed_clone(), effect, return_type, syntax, variables, references).await?)
-            }
-
-            // Finds methods based off the calling type.
-            let method = if let Some(found) = calling {
-                let calling = verify_effect(process_manager, resolver.boxed_clone(), *found, return_type, syntax, variables, references).await?;
-                let return_type = calling.get_return(variables).unwrap();
-
-                // If it's generic, check its trait bounds for the method
-                if return_type.name_safe().is_none() {
-                    if let Some(mut found) = return_type.find_method(&method) {
-                        finalized_effects.insert(0, calling);
-                        let mut output = vec!();
-                        for (found_trait, function) in &mut found {
-                            let temp = AsyncDataGetter { getting: function.clone(), syntax: syntax.clone() }.await;
-                            if check_args(&temp, &mut finalized_effects, &syntax, variables).await {
-                                output.push((found_trait, temp));
-                            }
-                        }
-
-                        if output.len() > 1 {
-                            return Err(token.make_error(format!("Duplicate method {} for generic!", method)));
-                        } else if output.is_empty() {
-                            return Err(token.make_error(format!("No method {} for generic!", method)));
-                        }
-
-                        let (found_trait, found) = output.pop().unwrap();
-
-                        return Ok(FinalizedEffects::GenericMethodCall(found, found_trait.clone(), finalized_effects));
-                    }
-                }
-
-                // If it's a trait, handle virtual method calls.
-                if is_modifier(return_type.inner_struct().data.modifiers, Modifier::Trait) {
-                    finalized_effects.insert(0, calling);
-
-                    let method = Syntax::get_function(syntax.clone(), token.make_error(
-                        format!("Failed to find method {}::{}", return_type.inner_struct().data.name, method)),
-                                                      format!("{}::{}", return_type.inner_struct().data.name, method), resolver.boxed_clone(), false).await?;
-                    let method = AsyncDataGetter::new(syntax.clone(), method).await;
-
-                    if !check_args(&method, &mut finalized_effects, syntax, variables).await {
-                        return Err(token.make_error(format!("Incorrect args to method {}: {:?} vs {:?}", method.data.name,
-                                                             method.arguments.iter().map(|field| &field.field.field_type).collect::<Vec<_>>(),
-                                                             finalized_effects.iter().map(|effect| effect.get_return(variables).unwrap()).collect::<Vec<_>>())));
-                    }
-
-                    let index = return_type.inner_struct().data.functions.iter().position(|found| *found == method.data).unwrap();
-
-                    return Ok(FinalizedEffects::VirtualCall(index, method, finalized_effects));
-                }
-
-                finalized_effects.insert(0, calling);
-                if let Ok(value) = Syntax::get_function(syntax.clone(), placeholder_error(String::new()),
-                                                        method.clone(), resolver.boxed_clone(), true).await {
-                    value
-                } else {
-                    TraitImplWaiter {
-                        syntax: syntax.clone(),
-                        resolver: resolver.boxed_clone(),
-                        method: method.clone(),
-                        return_type: return_type.clone(),
-                        error: token.make_error(format!("Unknown method {}", method)),
-                    }.await?
-                }
-            } else {
-                Syntax::get_function(syntax.clone(), token.make_error(format!("Unknown method {}", method)),
-                                     method, resolver.boxed_clone(), true).await?
-            };
-
-            let returning = match returning {
-                Some(inner) => Some(Syntax::parse_type(syntax.clone(), token.make_error(format!("Bounds error!")),
-                                                       resolver, inner, vec!()).await?.finalize(syntax.clone()).await),
-                None => None
-            };
-
-            let method = AsyncDataGetter::new(syntax.clone(), method).await;
-            check_method(process_manager, method, finalized_effects, syntax, variables, returning, token.clone()).await?
-        }
-        Effects::CompareJump(effect, first, second) =>
-            FinalizedEffects::CompareJump(Box::new(
-                verify_effect(process_manager, resolver, *effect, return_type, syntax, variables, references).await?),
-                                          first, second),
-        Effects::CreateStruct(target, effects, token) => {
-            let target = Syntax::parse_type(syntax.clone(), token.make_error(format!("Failed to find type {}", target)),
-                                            resolver.boxed_clone(), target, vec!())
-                .await?.finalize(syntax.clone()).await;
-            let mut final_effects = Vec::new();
-            for (field_name, effect, field_token) in effects {
-                let mut i = 0;
-                let fields = target.get_fields();
-                for field in fields {
-                    if field.field.name == field_name {
-                        break;
-                    }
-                    i += 1;
-                }
-
-                if i == fields.len() {
-                    return Err(field_token.make_error(format!("Unknown field {}!", field_name)));
-                }
-
-                final_effects.push((i, verify_effect(process_manager, resolver.boxed_clone(), effect, return_type, syntax, variables, references).await?));
-            }
-
-            FinalizedEffects::CreateStruct(Some(Box::new(FinalizedEffects::HeapAllocate(target.clone()))),
-                                           target, final_effects)
->>>>>>> 694dcb59
-        }
-        Effects::CreateStruct(target, effects) => verify_create_struct(code_verifier, target, effects, variables).await?,
+        }
+        Effects::CreateStruct(target, effects, _) => verify_create_struct(code_verifier, target, effects, variables).await?,
         Effects::Load(effect, target) => {
             let output = verify_effect(code_verifier, variables, *effect).await?;
 
             let types = output.get_return(variables).unwrap().inner_struct().clone();
             FinalizedEffects::Load(Box::new(output), target.clone(), types)
         }
-<<<<<<< HEAD
-        Effects::CreateVariable(name, effect) => {
+        Effects::CreateVariable(name, effect, token) => {
             let effect = verify_effect(code_verifier, variables, *effect).await?;
-=======
-        Effects::CreateVariable(name, effect, token) => {
-            let effect = verify_effect(process_manager, resolver, *effect, return_type, syntax, variables, references).await?;
->>>>>>> 694dcb59
             let found;
             if let Some(temp_found) = effect.get_return(variables) {
                 found = temp_found;
@@ -543,40 +137,21 @@
             FinalizedEffects::CreateVariable(name.clone(), Box::new(effect), found)
         }
         Effects::CreateArray(effects) => {
-<<<<<<< HEAD
             let mut output = Vec::default();
-            for effect in effects {
+            for (effect, _) in effects {
                 output.push(verify_effect(code_verifier, variables, effect).await?);
             }
 
             let types = output.first().map(|found| found.get_return(variables).unwrap());
             check_type(&types, &output, variables, code_verifier).await?;
-=======
-            let mut output = Vec::new();
-            for (effect, token) in effects {
-                output.push((verify_effect(process_manager, resolver.boxed_clone(), effect,
-                                          return_type, syntax, variables, references).await?, token));
-            }
-
-            let types = output.get(0).map(|found| found.0.get_return(variables).unwrap());
-            if let Some(found) = &types {
-                for (checking, token) in &output {
-                    let returning = checking.get_return(variables).unwrap();
-                    if !returning.of_type(found, syntax.clone()).await {
-                        return Err(token.make_error(format!("{:?} isn't a {:?}!", checking, types)));
-                    }
-                }
-            }
->>>>>>> 694dcb59
-
-            store(FinalizedEffects::CreateArray(types, output.into_iter().map(|(finalized_effect, _token)| finalized_effect).collect()))
+
+            store(FinalizedEffects::CreateArray(types, output))
         }
         _ => unreachable!(),
     };
     return Ok(output);
 }
 
-<<<<<<< HEAD
 /// Separately handles a few basic effects to declutter the main function
 async fn finalize_basic(effects: &Effects) -> Option<FinalizedEffects> {
     return Some(match effects {
@@ -590,41 +165,6 @@
         Effects::String(string) => store(FinalizedEffects::String(string.clone())),
         Effects::Char(char) => store(FinalizedEffects::Char(*char)),
         _ => return None,
-=======
-fn store(effect: FinalizedEffects) -> FinalizedEffects {
-    return FinalizedEffects::HeapStore(Box::new(effect));
-}
-
-//The CheckerVariableManager here is used for the effects calling the method
-pub async fn check_method(process_manager: &TypesChecker, mut method: Arc<CodelessFinalizedFunction>,
-                          mut effects: Vec<FinalizedEffects>, syntax: &Arc<Mutex<Syntax>>,
-                          variables: &SimpleVariableManager,
-                          returning: Option<FinalizedTypes>, error_token: CodeErrorToken) -> Result<FinalizedEffects, ParsingError> {
-    if !method.generics.is_empty() {
-        let manager = process_manager.clone();
-
-        method = CodelessFinalizedFunction::degeneric(method, Box::new(manager), &effects, syntax, variables, returning).await?;
-
-        let temp_effect = match method.return_type.as_ref() {
-            Some(returning) => FinalizedEffects::MethodCall(Some(Box::new(FinalizedEffects::HeapAllocate(returning.clone()))),
-                                                            method.clone(), effects),
-            None => FinalizedEffects::MethodCall(None, method.clone(), effects),
-        };
-
-        return Ok(temp_effect);
-    }
-
-    if !check_args(&method, &mut effects, syntax, variables).await {
-        return Err(error_token.make_error(format!("Incorrect args to method {}: {:?} vs {:?}", method.data.name,
-                                             method.arguments.iter().map(|field| &field.field.field_type).collect::<Vec<_>>(),
-                                             effects.iter().map(|effect| effect.get_return(variables).unwrap()).collect::<Vec<_>>())));
-    }
-
-    return Ok(match method.return_type.as_ref() {
-        Some(returning) => FinalizedEffects::MethodCall(Some(Box::new(FinalizedEffects::HeapAllocate(returning.clone()))),
-                                                        method, effects),
-        None => FinalizedEffects::MethodCall(None, method, effects)
->>>>>>> 694dcb59
     });
 }
 
@@ -632,7 +172,7 @@
 async fn verify_create_struct(
     code_verifier: &mut CodeVerifier<'_>,
     target: UnparsedType,
-    effects: Vec<(String, Effects)>,
+    effects: Vec<(String, Effects, CodeErrorToken)>,
     variables: &mut SimpleVariableManager,
 ) -> Result<FinalizedEffects, ParsingError> {
     let mut target = Syntax::parse_type(
@@ -664,7 +204,7 @@
         )
         .await?;
     let mut final_effects = vec![];
-    for (field_name, effect) in effects {
+    for (field_name, effect, error) in effects {
         let mut i = 0;
         let fields = target.get_fields();
         for field in fields {
@@ -675,7 +215,7 @@
         }
 
         if i == fields.len() {
-            return Err(placeholder_error(format!("Unknown field {}!", field_name)));
+            return Err(error.make_error(format!("Unknown field {}!", field_name)));
         }
 
         final_effects.push((i, verify_effect(code_verifier, variables, effect).await?));
@@ -706,7 +246,6 @@
     return Ok(());
 }
 
-<<<<<<< HEAD
 /// Shorthand for storing an effect on the heap
 fn store(effect: FinalizedEffects) -> FinalizedEffects {
     return FinalizedEffects::HeapStore(Box::new(effect));
@@ -715,32 +254,4 @@
 /// Creates a placeholder error with the given message
 pub fn placeholder_error(message: String) -> ParsingError {
     return ParsingError::new("".to_string(), (0, 0), 0, (0, 0), 0, message);
-=======
-pub fn assign_with_priority(operation: String, found: &Arc<StructData>, mut values: Vec<Effects>,
-                            inner_operator: String, inner_data: &Arc<StructData>, mut inner_effects: Vec<Effects>,
-                            inner_array: bool, token: CodeErrorToken, inner_token: CodeErrorToken) -> (Option<Arc<StructData>>, Vec<Effects>) {
-    let op_priority = Attribute::find_attribute("priority", &found.attributes)
-        .map(|inner| inner.as_int_attribute().unwrap_or(0)).unwrap_or(0);
-    let op_parse_left = Attribute::find_attribute("parse_left", &found.attributes)
-        .map(|inner| inner.as_bool_attribute().unwrap_or(false)).unwrap_or(false);
-    let lhs_priority = Attribute::find_attribute("priority", &inner_data.attributes)
-        .map(|inner| inner.as_int_attribute().unwrap_or(0)).unwrap_or(0);
-
-    return if lhs_priority < op_priority || (!op_parse_left && lhs_priority == op_priority) {
-        if inner_array {
-            if let Effects::CreateArray(inner) = values.last_mut().unwrap() {
-                inner.push((inner_effects.remove(0), inner_token));
-            } else {
-                panic!("Assumed op args ended with an array when they didn't!")
-            }
-        } else {
-            values.push(inner_effects.remove(0));
-        }
-        inner_effects.insert(0, Effects::Operation(operation, values, token));
-        (Some(inner_data.clone()), inner_effects)
-    } else {
-        values.push(Effects::Operation(inner_operator, inner_effects, inner_token));
-        (Some(found.clone()), values)
-    };
->>>>>>> 694dcb59
 }