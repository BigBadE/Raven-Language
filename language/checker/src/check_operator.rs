--- conflicted
+++ resolved
@@ -176,21 +176,14 @@
         .await?
     };
 
-<<<<<<< HEAD
-    if Attribute::find_attribute("operation", &operation.attributes).unwrap().as_string_attribute().unwrap().contains("{+}") {
-        if !matches!(values.first().unwrap(), Effects::CreateArray(_)) {
-            let effect = Effects::CreateArray(vec!(values.remove(0)));
-=======
     if Attribute::find_attribute("operation", &operation.attributes)
         .unwrap()
         .as_string_attribute()
         .unwrap()
         .contains("{+}")
     {
-        if let Effects::CreateArray(_) = values.first().unwrap() {
-        } else {
+        if !matches!(values.first().unwrap(), Effects::CreateArray(_)) {
             let effect = Effects::CreateArray(vec![values.remove(0)]);
->>>>>>> 9e65635f
             values.push(effect);
         }
     }
