--- conflicted
+++ resolved
@@ -1,6 +1,7 @@
-use crate::check_code::{placeholder_error, verify_code};
+use crate::check_code::verify_code;
 use crate::output::TypesChecker;
 use crate::{finalize_generics, CodeVerifier};
+use data::tokens::CodeErrorToken;
 use std::sync::Arc;
 use std::sync::Mutex;
 use syntax::async_util::NameResolver;
@@ -8,14 +9,7 @@
 use syntax::function::{CodeBody, CodelessFinalizedFunction, FinalizedCodeBody, FinalizedFunction, UnfinalizedFunction};
 use syntax::syntax::Syntax;
 use syntax::types::FinalizedTypes;
-<<<<<<< HEAD
 use syntax::{is_modifier, Modifier, ParsingError, ProcessManager, SimpleVariableManager};
-=======
-use crate::finalize_generics;
-use crate::check_code::{verify_code};
-use crate::output::TypesChecker;
-use data::tokens::{CodeErrorToken};
->>>>>>> 694dcb59
 
 /// Verifies a function and returns its code, which is verified seperate to prevent deadlocks
 pub async fn verify_function(
@@ -55,7 +49,7 @@
         arguments: fields,
         return_type,
         data: function.data.clone(),
-        token: function.token.clone()
+        token: function.token.clone(),
     };
 
     return Ok((codeless, function.code));
@@ -111,20 +105,14 @@
     // Checks the return type exists
     if !code.returns {
         if codeless.return_type.is_none() {
-<<<<<<< HEAD
-            code.expressions.push(FinalizedExpression::new(ExpressionType::Return, FinalizedEffects::NOP));
+            code.expressions
+                .push(FinalizedExpression::new(ExpressionType::Return(CodeErrorToken::make_empty()), FinalizedEffects::NOP));
         } else if !is_modifier(codeless.data.modifiers, Modifier::Trait) {
-            return Err(placeholder_error(format!(
+            return Err(codeless.token.make_error(format!(
                 "Function {} returns void instead of a {}!",
                 codeless.data.name,
                 codeless.return_type.as_ref().unwrap()
             )));
-=======
-            code.expressions.push(FinalizedExpression::new(ExpressionType::Return(CodeErrorToken::make_empty()), FinalizedEffects::NOP()));
-        } else if !is_modifier(codeless.data.modifiers, Modifier::Trait) {
-            return Err(codeless.token.make_error(format!("Function {} returns void instead of a {}!", codeless.data.name,
-                                                 codeless.return_type.as_ref().unwrap())));
->>>>>>> 694dcb59
         }
     }
 
