--- conflicted
+++ resolved
@@ -1,10 +1,4 @@
-<<<<<<< HEAD
-=======
 #![feature(try_trait_v2)]
-use tokio::runtime::{Builder, Runtime};
-use std::path::PathBuf;
-use std::fmt::{Debug, Display, Formatter};
->>>>>>> 694dcb59
 use anyhow::Error;
 use colored::Colorize;
 use std::fmt::{Debug, Display, Formatter};
@@ -15,12 +9,9 @@
 /// The type of the main LLVM function called by the program
 pub type Main<T> = unsafe extern "C" fn() -> T;
 
-<<<<<<< HEAD
+pub mod tokens;
+
 /// Settings used in configuring the runner
-=======
-pub mod tokens;
-
->>>>>>> 694dcb59
 pub struct RunnerSettings {
     /// Sources to pull source raven files from
     pub sources: Vec<Box<dyn SourceSet>>,
