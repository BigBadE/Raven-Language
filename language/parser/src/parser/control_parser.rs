use syntax::code::{Effects, Expression, ExpressionType};
use syntax::function::CodeBody;
use syntax::ParsingError;

use crate::parser::code_parser::{parse_code, parse_line, ParseState};
<<<<<<< HEAD
use crate::{ParserUtils, TokenTypes};
=======
use data::tokens::CodeErrorToken;
>>>>>>> 694dcb59

/// Parses an if statement into a single expression.
pub fn parse_if(parser_utils: &mut ParserUtils) -> Result<Expression, ParsingError> {
    // Get the effect inside the if. The if token itself is already parsed, so next is whatever
    // is being checked.
    // ex:
    // if value == 2
    // This gets value == 2
    let effect = parse_line(parser_utils, ParseState::ControlVariable)?;
    if effect.is_none() {
        return Err(parser_utils
            .tokens
            .get(parser_utils.index)
            .unwrap()
            .make_error(parser_utils.file.clone(), "Expected condition, found void".to_string()));
    }

    // Make sure the if statement ended with a bracket
    if parser_utils.tokens.get(parser_utils.index).unwrap().token_type != TokenTypes::BlockStart {
        return Err(parser_utils
            .tokens
            .get(parser_utils.index)
            .unwrap()
            .make_error(parser_utils.file.clone(), "Expected body, found void".to_string()));
    }

    parser_utils.index += 1;

    // Get the code inside the if statement
    let (mut returning, body) = parse_code(parser_utils)?;
    let mut else_ifs = Vec::default();
    let mut else_body = None;

    // Loop over every else block
    while parser_utils.tokens.get(parser_utils.index).unwrap().token_type == TokenTypes::Else {
        // Else ifs get added to the else if
        if parser_utils.tokens.get(parser_utils.index + 1).unwrap().token_type == TokenTypes::If {
            parser_utils.index += 2;

            let effect = parse_line(parser_utils, ParseState::ControlVariable)?;
            if effect.is_none() {
                return Err(parser_utils
                    .tokens
                    .get(parser_utils.index)
                    .unwrap()
                    .make_error(parser_utils.file.clone(), "Expected condition, found void".to_string()));
            }

            if parser_utils.tokens.get(parser_utils.index).unwrap().token_type != TokenTypes::BlockStart {
                return Err(parser_utils
                    .tokens
                    .get(parser_utils.index)
                    .unwrap()
                    .make_error(parser_utils.file.clone(), "Expected body, found void".to_string()));
            }

            parser_utils.index += 1;

            // Get the body of the else if block
            let (other_returning, body) = parse_code(parser_utils)?;
            // An if statement is only the return of the block if every code path returns, so if they differ
            // this can't be a return block.
            if other_returning == returning {
                returning = ExpressionType::Line;
            }
            else_ifs.push((effect.unwrap().effect, body));
        } else if parser_utils.tokens.get(parser_utils.index + 1).unwrap().token_type == TokenTypes::BlockStart {
            parser_utils.index += 2;
            // Get the else body
            let (other_returning, body) = parse_code(parser_utils)?;
            // Check to make sure the else body returns if the other bodies do.
            if other_returning == returning {
                returning = ExpressionType::Line;
            }
            else_body = Some(body);
            break;
        } else {
            return Err(parser_utils
                .tokens
                .get(parser_utils.index)
                .unwrap()
                .make_error(parser_utils.file.clone(), "Expected block!".to_string()));
        }
    }

    // If there is no else, the if statement can't be the return.
    if else_body.is_none() {
        returning = ExpressionType::Line;
    }

    let adding = 1 + else_ifs.len() as u32 + else_body.is_some() as u32;
    parser_utils.imports.last_id += adding;
    return Ok(Expression::new(
        returning,
        create_if(effect.unwrap().effect, body, else_ifs, else_body, parser_utils.imports.last_id - adding)?,
    ));
}

/// Parses a for statement into a single expression
pub fn parse_for(parser_utils: &mut ParserUtils) -> Result<Effects, ParsingError> {
    let name = parser_utils.tokens.get(parser_utils.index).unwrap();
    parser_utils.index += 1;
    // Gets the name of the for loop variable
    if name.token_type != TokenTypes::Variable {
        return Err(name.make_error(parser_utils.file.clone(), "Expected variable name!".to_string()));
    }

    // Checks for the "in" keyword
    if parser_utils.tokens.get(parser_utils.index).unwrap().token_type != TokenTypes::In {
        return Err(name.make_error(parser_utils.file.clone(), "Missing \"in\" in for loop.".to_string()));
    }
    parser_utils.index += 1;

    let name = name.to_string(parser_utils.buffer);

    // Gets the variable we're looping over
    let mut error_token = CodeErrorToken::new(parser_utils.tokens[parser_utils.index].clone(), parser_utils.file.clone());
    let effect = parse_line(parser_utils, ParseState::ControlVariable)?;
    if effect.is_none() {
        return Err(parser_utils
            .tokens
            .get(parser_utils.index)
            .unwrap()
            .make_error(parser_utils.file.clone(), "Expected iterator, found void".to_string()));
    }
    error_token.change_token_end(&parser_utils.tokens[parser_utils.index]);

    // Checks for the code start
    if parser_utils.tokens.get(parser_utils.index).unwrap().token_type != TokenTypes::BlockStart {
        return Err(parser_utils
            .tokens
            .get(parser_utils.index - 1)
            .unwrap()
            .make_error(parser_utils.file.clone(), "Missing code body for loop.".to_string()));
    }
    parser_utils.index += 1;

    // Parses the body of the for loop
    let body = parse_code(parser_utils)?.1;
    parser_utils.imports.last_id += 2;

    // Returns the finished for loop.
<<<<<<< HEAD
    return create_for(name, effect.unwrap().effect, body, parser_utils.imports.last_id - 2);
=======
    return create_for(name, effect.unwrap().effect,
                      body, parser_utils.imports.last_id - 2, error_token);
>>>>>>> 694dcb59
}

/// Parses a while statement into a single expression
pub fn parse_while(parser_utils: &mut ParserUtils) -> Result<Effects, ParsingError> {
    let effect = parse_line(parser_utils, ParseState::ControlVariable)?;
    if effect.is_none() {
        return Err(parser_utils
            .tokens
            .get(parser_utils.index)
            .unwrap()
            .make_error(parser_utils.file.clone(), "Expected condition, found void".to_string()));
    }

    if parser_utils.tokens.get(parser_utils.index).unwrap().token_type != TokenTypes::BlockStart {
        return Err(parser_utils
            .tokens
            .get(parser_utils.index)
            .unwrap()
            .make_error(parser_utils.file.clone(), "Expected body, found void".to_string()));
    }

    parser_utils.index += 1;

    let (_returning, body) = parse_code(parser_utils)?;
    parser_utils.imports.last_id += 1;
    return create_while(effect.unwrap().effect, body, parser_utils.imports.last_id - 1);
}

/// Parses a do while into a single expression
pub fn parse_do_while(parser_utils: &mut ParserUtils) -> Result<Effects, ParsingError> {
    if parser_utils.tokens.get(parser_utils.index).unwrap().token_type != TokenTypes::BlockStart {
        return Err(parser_utils
            .tokens
            .get(parser_utils.index)
            .unwrap()
            .make_error(parser_utils.file.clone(), "Expected body, found void".to_string()));
    }
    parser_utils.index += 1;

    let (_returning, body) = parse_code(parser_utils)?;

    if parser_utils.tokens.get(parser_utils.index).unwrap().token_type != TokenTypes::While {
        return Err(parser_utils
            .tokens
            .get(parser_utils.index)
            .unwrap()
            .make_error(parser_utils.file.clone(), "Expected while!".to_string()));
    }

    parser_utils.index += 1;

    let effect = parse_line(parser_utils, ParseState::ControlVariable)?;
    if effect.is_none() {
        return Err(parser_utils
            .tokens
            .get(parser_utils.index)
            .unwrap()
            .make_error(parser_utils.file.clone(), "Expected condition, found void".to_string()));
    }

    parser_utils.imports.last_id += 1;
    return create_do_while(effect.unwrap().effect, body, parser_utils.imports.last_id - 1);
}

/// Creates a do while effect from the body and the condition
fn create_do_while(effect: Effects, mut body: CodeBody, id: u32) -> Result<Effects, ParsingError> {
    let mut top = Vec::default();

    let label = body.label.clone();
    body.expressions.push(Expression::new(ExpressionType::Line, Effects::Jump((id - 1).to_string() + "end")));
    top.push(Expression::new(ExpressionType::Line, Effects::CodeBody(body)));
    top.push(Expression::new(ExpressionType::Line, Effects::CompareJump(Box::new(effect), label, id.to_string() + "end")));

    return Ok(Effects::CodeBody(CodeBody::new(top, id.to_string())));
}

/// Creates a while effect from the body and the condition
fn create_while(effect: Effects, mut body: CodeBody, id: u32) -> Result<Effects, ParsingError> {
    let mut top = Vec::default();

    top.push(Expression::new(
        ExpressionType::Line,
        Effects::CompareJump(Box::new(effect), body.label.clone(), id.to_string() + "end"),
    ));
    body.expressions.push(Expression::new(ExpressionType::Line, Effects::Jump(id.to_string())));
    top.push(Expression::new(ExpressionType::Line, Effects::CodeBody(body)));

    return Ok(Effects::CodeBody(CodeBody::new(top, id.to_string())));
}

/// Creates an if statement from the body, the effect, the else ifs, and the else body
fn create_if(
    effect: Effects,
    body: CodeBody,
    mut else_ifs: Vec<(Effects, CodeBody)>,
    else_body: Option<CodeBody>,
    id: u32,
) -> Result<Effects, ParsingError> {
    let mut body = body;

    // Maps the else body, if there is an else_if there needs to be an empty else to put the else if into.
    let mut else_body = if let Some(mut body) = else_body {
        body.expressions.push(Expression::new(ExpressionType::Line, Effects::Jump(id.to_string() + "end")));
        Some(body)
    } else if !else_ifs.is_empty() {
        Some(CodeBody::new(Vec::default(), id.to_string()))
    } else {
        None
    };

    let mut temp = id + 1;
    // Add every else if statement
    while !else_ifs.is_empty() {
        let (effect, mut body) = else_ifs.remove(0);
        body.expressions.push(Expression::new(ExpressionType::Line, Effects::Jump(id.to_string() + "end")));
        // Creates the body of the else if by adding another if statement to the top of the else.
        let inner = CodeBody::new(
            vec![
                Expression::new(
                    ExpressionType::Line,
                    Effects::CompareJump(Box::new(effect), body.label.clone(), else_body.as_ref().unwrap().label.clone()),
                ),
                Expression::new(ExpressionType::Line, Effects::CodeBody(body)),
                Expression::new(ExpressionType::Line, Effects::CodeBody(else_body.unwrap())),
            ],
            temp.to_string(),
        );
        else_body = Some(inner);
        temp += 1;
    }

    // Where we jump if the if fails
    let if_jumping = if let Some(body) = &mut else_body {
        body.expressions.push(Expression::new(ExpressionType::Line, Effects::Jump(body.label.clone())));
        body.label.clone()
    } else {
        id.to_string() + "end"
    };

    body.expressions.push(Expression::new(ExpressionType::Line, Effects::Jump(id.to_string() + "end")));

    // The CodeBody before the if statement that controls the control flow
    let mut top = CodeBody::new(
        vec![
            Expression::new(ExpressionType::Line, Effects::CompareJump(Box::new(effect), body.label.clone(), if_jumping)),
            Expression::new(ExpressionType::Line, Effects::CodeBody(body)),
        ],
        id.to_string(),
    );

    // Add the else body.
    if let Some(body) = else_body {
        top.expressions.push(Expression::new(ExpressionType::Line, Effects::CodeBody(body)));
    }

    return Ok(Effects::CodeBody(top));
}

<<<<<<< HEAD
/// Creates a for loop effect from the body and iterator effect
fn create_for(name: String, effect: Effects, mut body: CodeBody, id: u32) -> Result<Effects, ParsingError> {
    let mut top = Vec::default();
    let variable = format!("$iter{}", id);
    top.insert(0, Expression::new(ExpressionType::Line, Effects::CreateVariable(variable.clone(), Box::new(effect))));
    top.push(Expression::new(ExpressionType::Line, Effects::Jump((id + 1).to_string())));
    // Adds a call to the Iter::next function at the top of the for loop.
    body.expressions.insert(
        0,
        Expression::new(
            ExpressionType::Line,
            Effects::CreateVariable(
                name.clone(),
                Box::new(Effects::ImplementationCall(
                    Box::new(Effects::LoadVariable(variable.clone())),
                    "iter::Iter".to_string(),
                    "next".to_string(),
                    vec![],
                    None,
                )),
            ),
        ),
    );
=======
fn create_for(name: String, effect: Effects, mut body: CodeBody, id: u32, error_token: CodeErrorToken) -> Result<Effects, ParsingError> {
    let mut top = Vec::new();
    let variable = format!("$iter{}", id);
    top.insert(0, Expression::new(ExpressionType::Line,
                                  Effects::CreateVariable(variable.clone(), Box::new(effect), error_token.clone())));
    top.push(Expression::new(ExpressionType::Line,
    Effects::Jump((id + 1).to_string())));
    // Adds a call to the Iter::next function at the top of the for loop.
    body.expressions.insert(0, Expression::new(ExpressionType::Line,
                                               Effects::CreateVariable(name.clone(), Box::new(Effects::ImplementationCall(
                                                   Box::new(Effects::LoadVariable(variable.clone())),
                                                   "iter::Iter".to_string(), "next".to_string(), vec!(), None, error_token.clone())), error_token.clone())));
>>>>>>> 694dcb59

    // Jumps to the header of the for loop after each loop
    body.expressions.push(Expression::new(ExpressionType::Line, Effects::Jump((id + 1).to_string())));

<<<<<<< HEAD
    let for_check = CodeBody::new(
        vec![Expression::new(
            ExpressionType::Line,
            Effects::CompareJump(
                Box::new(Effects::ImplementationCall(
                    Box::new(Effects::LoadVariable(variable.clone())),
                    "iter::Iter".to_string(),
                    "has_next".to_string(),
                    vec![],
                    None,
                )),
                body.label.clone(),
                id.to_string() + "end",
            ),
        )],
        (id + 1).to_string(),
    );
=======
    let for_check = CodeBody::new(vec!(
        Expression::new(ExpressionType::Line, Effects::CompareJump(Box::new(Effects::ImplementationCall( 
                Box::new(Effects::LoadVariable(variable.clone())), "iter::Iter".to_string(),
                "has_next".to_string(), vec!(), None, error_token.clone())),
            body.label.clone(), id.to_string() + "end"))), (id + 1).to_string());
>>>>>>> 694dcb59
    // Checks if the end is reached, and if so jumps to the end of the block.
    // The block after is named id + end so it can be named before it exists.
    top.push(Expression::new(ExpressionType::Line, Effects::CodeBody(for_check)));
    top.push(Expression::new(ExpressionType::Line, Effects::CodeBody(body)));

    return Ok(Effects::CodeBody(CodeBody::new(top, id.to_string())));
}<|MERGE_RESOLUTION|>--- conflicted
+++ resolved
@@ -3,11 +3,8 @@
 use syntax::ParsingError;
 
 use crate::parser::code_parser::{parse_code, parse_line, ParseState};
-<<<<<<< HEAD
-use crate::{ParserUtils, TokenTypes};
-=======
-use data::tokens::CodeErrorToken;
->>>>>>> 694dcb59
+use crate::ParserUtils;
+use data::tokens::{CodeErrorToken, TokenTypes};
 
 /// Parses an if statement into a single expression.
 pub fn parse_if(parser_utils: &mut ParserUtils) -> Result<Expression, ParsingError> {
@@ -150,12 +147,7 @@
     parser_utils.imports.last_id += 2;
 
     // Returns the finished for loop.
-<<<<<<< HEAD
-    return create_for(name, effect.unwrap().effect, body, parser_utils.imports.last_id - 2);
-=======
-    return create_for(name, effect.unwrap().effect,
-                      body, parser_utils.imports.last_id - 2, error_token);
->>>>>>> 694dcb59
+    return create_for(name, effect.unwrap().effect, body, parser_utils.imports.last_id - 2, error_token);
 }
 
 /// Parses a while statement into a single expression
@@ -314,12 +306,23 @@
     return Ok(Effects::CodeBody(top));
 }
 
-<<<<<<< HEAD
 /// Creates a for loop effect from the body and iterator effect
-fn create_for(name: String, effect: Effects, mut body: CodeBody, id: u32) -> Result<Effects, ParsingError> {
+fn create_for(
+    name: String,
+    effect: Effects,
+    mut body: CodeBody,
+    id: u32,
+    error_token: CodeErrorToken,
+) -> Result<Effects, ParsingError> {
     let mut top = Vec::default();
     let variable = format!("$iter{}", id);
-    top.insert(0, Expression::new(ExpressionType::Line, Effects::CreateVariable(variable.clone(), Box::new(effect))));
+    top.insert(
+        0,
+        Expression::new(
+            ExpressionType::Line,
+            Effects::CreateVariable(variable.clone(), Box::new(effect), error_token.clone()),
+        ),
+    );
     top.push(Expression::new(ExpressionType::Line, Effects::Jump((id + 1).to_string())));
     // Adds a call to the Iter::next function at the top of the for loop.
     body.expressions.insert(
@@ -334,29 +337,16 @@
                     "next".to_string(),
                     vec![],
                     None,
+                    error_token.clone(),
                 )),
+                error_token.clone(),
             ),
         ),
     );
-=======
-fn create_for(name: String, effect: Effects, mut body: CodeBody, id: u32, error_token: CodeErrorToken) -> Result<Effects, ParsingError> {
-    let mut top = Vec::new();
-    let variable = format!("$iter{}", id);
-    top.insert(0, Expression::new(ExpressionType::Line,
-                                  Effects::CreateVariable(variable.clone(), Box::new(effect), error_token.clone())));
-    top.push(Expression::new(ExpressionType::Line,
-    Effects::Jump((id + 1).to_string())));
-    // Adds a call to the Iter::next function at the top of the for loop.
-    body.expressions.insert(0, Expression::new(ExpressionType::Line,
-                                               Effects::CreateVariable(name.clone(), Box::new(Effects::ImplementationCall(
-                                                   Box::new(Effects::LoadVariable(variable.clone())),
-                                                   "iter::Iter".to_string(), "next".to_string(), vec!(), None, error_token.clone())), error_token.clone())));
->>>>>>> 694dcb59
 
     // Jumps to the header of the for loop after each loop
     body.expressions.push(Expression::new(ExpressionType::Line, Effects::Jump((id + 1).to_string())));
 
-<<<<<<< HEAD
     let for_check = CodeBody::new(
         vec![Expression::new(
             ExpressionType::Line,
@@ -367,6 +357,7 @@
                     "has_next".to_string(),
                     vec![],
                     None,
+                    error_token.clone(),
                 )),
                 body.label.clone(),
                 id.to_string() + "end",
@@ -374,13 +365,6 @@
         )],
         (id + 1).to_string(),
     );
-=======
-    let for_check = CodeBody::new(vec!(
-        Expression::new(ExpressionType::Line, Effects::CompareJump(Box::new(Effects::ImplementationCall( 
-                Box::new(Effects::LoadVariable(variable.clone())), "iter::Iter".to_string(),
-                "has_next".to_string(), vec!(), None, error_token.clone())),
-            body.label.clone(), id.to_string() + "end"))), (id + 1).to_string());
->>>>>>> 694dcb59
     // Checks if the end is reached, and if so jumps to the end of the block.
     // The block after is named id + end so it can be named before it exists.
     top.push(Expression::new(ExpressionType::Line, Effects::CodeBody(for_check)));
