use crate::parser::control_parser::{parse_do_while, parse_for, parse_if, parse_while};
use crate::parser::operator_parser::parse_operator;
<<<<<<< HEAD
use crate::parser::util::{parse_generics, ParserUtils};
use crate::tokens::tokens::{Token, TokenTypes};
use std::mem;
use syntax::async_util::UnparsedType;
use syntax::code::{Effects, Expression, ExpressionType};
use syntax::function::CodeBody;
use syntax::ParsingError;
=======
use crate::parser::util::{add_generics, ParserUtils};
use data::tokens::{Token, TokenTypes};
use data::tokens::CodeErrorToken;
>>>>>>> 694dcb59

/// Parsers a block of code into its return type (if all code paths lead to a single type, or else a line) and the code body.
pub fn parse_code(parser_utils: &mut ParserUtils) -> Result<(ExpressionType, CodeBody), ParsingError> {
    let mut lines = Vec::default();
    let mut types = ExpressionType::Line;
<<<<<<< HEAD
    while let Some(expression) = parse_line(parser_utils, ParseState::None)? {
        if expression.expression_type != ExpressionType::Line {
            types = expression.expression_type;
=======
    while let Some(expression) =
        parse_line(parser_utils, ParseState::None)? {
        if !(expression.expression_type == ExpressionType::Line) {
            types = expression.clone().expression_type;
>>>>>>> 694dcb59
        }
        lines.push(expression);
    }
    parser_utils.imports.last_id += 1;
    return Ok((types, CodeBody::new(lines, (parser_utils.imports.last_id - 1).to_string())));
}

/// The state of the parser
#[derive(PartialEq, Clone)]
pub enum ParseState {
    /// No state, defaults to top elements
    None,
    /// Used when inside the variable of a control statement.
    /// Ex:
    /// if value == 2 {
    /// value == 2 would be parsed as a ControlVariable
    ControlVariable,
    /// When inside the arguments of a function.
    /// Ex:
    /// printf("String");
    /// "String" would be parsed as a argument.
    Argument,
    /// When inside of an operator, such as 1 + 2
    InOperator,
    /// When inside both an operator and control variable.
    ControlOperator,
    /// When inside a new expression.
    New,
}

/// Parses a single line of code
// skipcq: RS-R1000 Match statements have complexity calculated incorrectly
pub fn parse_line(parser_utils: &mut ParserUtils, state: ParseState) -> Result<Option<Expression>, ParsingError> {
    // The current effect
    let mut effect: Option<Effects> = None;
    // The current type of expression
    let mut expression_type = ExpressionType::Line;
    loop {
        let token = parser_utils.tokens.get(parser_utils.index).unwrap().clone();

        parser_utils.index += 1;
<<<<<<< HEAD
        if effect.is_some() {
            match token.token_type {
                TokenTypes::Float
                | TokenTypes::Integer
                | TokenTypes::Char
                | TokenTypes::True
                | TokenTypes::False
                | TokenTypes::StringStart
                | TokenTypes::CodeEnd
                | TokenTypes::BlockEnd
                | TokenTypes::Let
                | TokenTypes::If
                | TokenTypes::For
                | TokenTypes::While
                | TokenTypes::Do => {
                    return Err(token
                        .make_error(parser_utils.file.clone(), format!("Unexpected value! Did you forget a semicolon?")));
=======
        match token.token_type {
            TokenTypes::ParenOpen => {
                let last = parser_utils.tokens.get(parser_utils.index - 2).unwrap().clone();
                match last.token_type {
                    TokenTypes::Variable | TokenTypes::CallingType => {
                        let mut effects = Vec::new();
                        if parser_utils.tokens.get(parser_utils.index).unwrap().token_type != TokenTypes::ParenClose {
                            // If there are arguments to the method, parse them
                            while let Some(expression) = parse_line(parser_utils, ParseState::None)? {
                                effects.push(expression.effect);
                                if parser_utils.tokens.get(parser_utils.index - 1).unwrap().token_type
                                    == TokenTypes::ArgumentEnd {} else {
                                    break;
                                }
                            }
                        } else {
                            // No arguments
                            parser_utils.index += 1;
                        }

                        // Name of the method = the last token
                        let name = last.to_string(parser_utils.buffer);
                        // The calling effect must be boxed if it exists.
                        effect = Some(Effects::MethodCall(effect.map(|inner| Box::new(inner)),
                                                          name.clone(), effects, None, CodeErrorToken::new(last.clone(), parser_utils.file.clone())));
                    }
                    // If it's not a method call, it's a parenthesized effect.
                    _ => if let Some(expression) = parse_line(parser_utils, ParseState::None)? {
                        effect = Some(Effects::Paren(Box::new(expression.effect)));
                    } else {
                        //effect = None;
                        panic!("Unknown code path - report this!");
                    }
                }
            }
            TokenTypes::Float => {
                if effect.is_some() {
                    return Err(token.make_error(parser_utils.file.clone(), format!("Unexpected float! Did you forget a semicolon?")));
                }
                effect = Some(Effects::Float(token.to_string(parser_utils.buffer).parse().unwrap()))
            }
            TokenTypes::Integer => {
                if effect.is_some() {
                    return Err(token.make_error(parser_utils.file.clone(), format!("Unexpected integer! Did you forget a semicolon? {:?}", effect.unwrap())));
                }
                effect = Some(Effects::Int(token.to_string(parser_utils.buffer).parse().unwrap()))
            }
            TokenTypes::Char => {
                if effect.is_some() {
                    return Err(token.make_error(parser_utils.file.clone(), format!("Unexpected boolean! Did you forget a semicolon?")));
                }
                effect = Some(Effects::Char(token.to_string(parser_utils.buffer).as_bytes()[1] as char))
            }
            TokenTypes::True => {
                if effect.is_some() {
                    return Err(token.make_error(parser_utils.file.clone(), format!("Unexpected boolean! Did you forget a semicolon?")));
                }
                effect = Some(Effects::Bool(true))
            }
            TokenTypes::False => {
                if effect.is_some() {
                    return Err(token.make_error(parser_utils.file.clone(), format!("Unexpected boolean! Did you forget a semicolon?")));
                }
                effect = Some(Effects::Bool(false))
            }
            TokenTypes::StringStart => {
                if effect.is_some() {
                    return Err(token.make_error(parser_utils.file.clone(), format!("Unexpected string! Did you forget a semicolon?")));
>>>>>>> 694dcb59
                }
                _ => {}
            }
        }

        match parse_basic_line(parser_utils, &mut expression_type, &token, &state, &mut effect)? {
            ControlFlow::Returning(returning) => return Ok(Some(returning)),
            ControlFlow::Skipping => continue,
            ControlFlow::Finish => break,
            ControlFlow::NotFound => {}
        }

        match token.token_type {
            TokenTypes::CodeEnd | TokenTypes::BlockEnd | TokenTypes::EOF => {
                return Ok(None);
            }
            TokenTypes::Variable => {
                let next = parser_utils.tokens.get(parser_utils.index).unwrap();
                if TokenTypes::ParenOpen == next.token_type {
                    //Skip because ParenOpen handles this.
                } else if TokenTypes::Operator == next.token_type {
                    //Skip if a generic method is being called next to preserve the last effect.
                    if is_generic(&token, parser_utils) {
                        continue;
                    } else {
                        effect = Some(Effects::LoadVariable(token.to_string(parser_utils.buffer)))
                    }
                } else {
                    if effect.is_some() {
                        return Err(token.make_error(
                            parser_utils.file.clone(),
                            format!("Unexpected value! Did you forget a semicolon?"),
                        ));
                    }
                    effect = Some(Effects::LoadVariable(token.to_string(parser_utils.buffer)))
                }
            }
<<<<<<< HEAD
=======
            TokenTypes::Return => {
                expression_type = ExpressionType::Return(CodeErrorToken::new(token.clone(), parser_utils.file.clone()))
            }
>>>>>>> 694dcb59
            TokenTypes::New => {
                if effect.is_some() {
                    return Err(
                        token.make_error(parser_utils.file.clone(), format!("Unexpected new! Did you forget a semicolon?"))
                    );
                }
                effect = Some(parse_new(parser_utils)?);
            }
<<<<<<< HEAD
            TokenTypes::BlockStart => {
                if ParseState::ControlVariable == state || ParseState::ControlOperator == state {
                    parser_utils.index -= 1;
                    break;
                } else {
                    if effect.is_some() {
                        return Err(token.make_error(
                            parser_utils.file.clone(),
                            format!("Unexpected block! Did you forget a semicolon?"),
                        ));
                    }

                    // Get the code in the next block.
                    let (returning, body) = parse_code(parser_utils)?;
                    // If the inner block returns/breaks, then the outer one should too
                    if expression_type == ExpressionType::Line {
                        expression_type = returning;
                    }
                    effect = Some(Effects::CodeBody(body));
=======
            TokenTypes::BlockStart => if ParseState::ControlVariable == state || ParseState::ControlOperator == state {
                parser_utils.index -= 1;
                break;
            } else {
                if effect.is_some() {
                    return Err(token.make_error(parser_utils.file.clone(), format!("Unexpected block! Did you forget a semicolon?")));
                }

                // Get the code in the next block.
                let (returning, body) = parse_code(parser_utils)?;
                // If the inner block returns/breaks, then the outer one should too
                if matches!(expression_type, ExpressionType::Line) {
                    expression_type = returning;
                }
                effect = Some(Effects::CodeBody(body));
            },
            TokenTypes::Let => {
                if effect.is_some() {
                    return Err(token.make_error(parser_utils.file.clone(), format!("Unexpected let! Did you forget a semicolon?")));
                }
                return Ok(Some(Expression::new(expression_type, parse_let(parser_utils)?)));
            }
            TokenTypes::If => {
                if effect.is_some() {
                    return Err(token.make_error(parser_utils.file.clone(), format!("Unexpected if! Did you forget a semicolon?")));
                }

                let expression = parse_if(parser_utils)?;
                // If the if returns/breaks, the outer block should too
                if matches!(expression_type, ExpressionType::Line) {
                    expression_type = expression.expression_type;
                }
                return Ok(Some(Expression::new(expression_type, expression.effect)));
            }
            TokenTypes::For => {
                if effect.is_some() {
                    return Err(token.make_error(parser_utils.file.clone(), format!("Unexpected for! Did you forget a semicolon?")));
                }
                return Ok(Some(Expression::new(expression_type, parse_for(parser_utils)?)));
            }
            TokenTypes::While => {
                if effect.is_some() {
                    return Err(token.make_error(parser_utils.file.clone(), format!("Unexpected for! Did you forget a semicolon?")));
                }
                return Ok(Some(Expression::new(expression_type, parse_while(parser_utils)?)));
            }
            TokenTypes::Do => {
                if effect.is_some() {
                    return Err(token.make_error(parser_utils.file.clone(), format!("Unexpected for! Did you forget a semicolon?")));
>>>>>>> 694dcb59
                }
            }
            TokenTypes::Equals => {
                let other = parser_utils.tokens.get(parser_utils.index).unwrap().token_type.clone();
                // Check to make sure this isn't an operation like == or +=
                if effect.is_some() && other != TokenTypes::Operator && other != TokenTypes::Equals {
                    let value = parse_line(parser_utils, ParseState::None)?;
                    if let Some(value) = value {
                        effect = Some(Effects::Set(Box::new(effect.unwrap()), Box::new(value.effect)));
                    } else {
                        return Err(token.make_error(parser_utils.file.clone(), "Tried to assign a void value!".to_string()));
                    }
                    break;
                } else {
                    // It must be an operator, parse it like one.
                    let operator = parse_operator(effect, parser_utils, &state)?;
                    if ParseState::InOperator == state || ParseState::ControlOperator == state {
                        return Ok(Some(Expression::new(expression_type, operator)));
                    } else {
                        effect = Some(operator);
                    }
                }
            }
            TokenTypes::Operator => {
                let last = parser_utils.tokens.get(parser_utils.index - 2).unwrap();
                // If there is a variable right next to a less than, it's probably a generic method call.
                // Example: test<Value>()
                parser_utils.index -= 1;
                if (last.token_type == TokenTypes::Variable || last.token_type == TokenTypes::CallingType)
                    && is_generic(&parser_utils.tokens[parser_utils.index - 1], parser_utils)
                {
                    parser_utils.index += 1;
                    effect = Some(parse_generic_method(effect, parser_utils)?);
                } else {
                    parser_utils.index += 1;
                    let operator = parse_operator(effect, parser_utils, &state)?;
                    // Operators inside operators return immediately so operators can be combined
                    // later on for operators like [].
                    if ParseState::InOperator == state || ParseState::ControlOperator == state {
                        return Ok(Some(Expression::new(expression_type, operator)));
                    } else {
                        effect = Some(operator);
                    }
                }
            }
            TokenTypes::CallingType => {
                let next: &Token = parser_utils.tokens.get(parser_utils.index).unwrap();
                if next.token_type == TokenTypes::ParenOpen || is_generic(&token, parser_utils) {
                    // Ignored, ParenOpen or Operator handles this
                } else {
                    if effect.is_none() {
                        return Err(token.make_error(parser_utils.file.clone(), format!("Extra symbol!")));
                    }
                    effect = Some(Effects::Load(Box::new(effect.unwrap()), token.to_string(parser_utils.buffer)))
                }
            }
            TokenTypes::Else => return Err(token.make_error(parser_utils.file.clone(), "Unexpected Else!".to_string())),
            _ => panic!("How'd you get here? {:?}", token.token_type),
        }
    }

    return Ok(Some(Expression::new(expression_type, effect.unwrap_or(Effects::NOP))));
}

/// Tells the function what to do after the line is parsed
enum ControlFlow {
    NotFound,
    Skipping,
    Finish,
    Returning(Expression),
}

/// Handles some basic cases separately to reduce the complexity of the main function
// skipcq: RS-R1000 Match statements have complexity calculated incorrectly
fn parse_basic_line(
    parser_utils: &mut ParserUtils,
    expression_type: &mut ExpressionType,
    token: &Token,
    state: &ParseState,
    effect: &mut Option<Effects>,
) -> Result<ControlFlow, ParsingError> {
    return Ok(match token.token_type {
        TokenTypes::BlockEnd if *state == ParseState::New => ControlFlow::Finish,
        TokenTypes::Return => {
            *expression_type = ExpressionType::Return;
            ControlFlow::Skipping
        }
        TokenTypes::Float => {
            *effect = Some(Effects::Float(token.to_string(parser_utils.buffer).parse().unwrap()));
            ControlFlow::Skipping
        }
        TokenTypes::Integer => {
            *effect = Some(Effects::Int(token.to_string(parser_utils.buffer).parse().unwrap()));
            ControlFlow::Skipping
        }
        TokenTypes::Char => {
            *effect = Some(Effects::Char(token.to_string(parser_utils.buffer).as_bytes()[1] as char));
            ControlFlow::Skipping
        }
        TokenTypes::True => {
            *effect = Some(Effects::Bool(true));
            ControlFlow::Skipping
        }
        TokenTypes::False => {
            *effect = Some(Effects::Bool(false));
            ControlFlow::Skipping
        }
        TokenTypes::StringStart => {
            *effect = Some(parse_string(parser_utils)?);
            ControlFlow::Skipping
        }
        TokenTypes::Let => ControlFlow::Returning(Expression::new(*expression_type, parse_let(parser_utils)?)),
        TokenTypes::If => {
            let expression = parse_if(parser_utils)?;
            let mut expression_type = *expression_type;
            // If the if returns/breaks, the outer block should too
            if expression_type == ExpressionType::Line {
                expression_type = expression.expression_type;
            }
            ControlFlow::Returning(Expression::new(expression_type, expression.effect))
        }
        TokenTypes::For => ControlFlow::Returning(Expression::new(*expression_type, parse_for(parser_utils)?)),
        TokenTypes::While => ControlFlow::Returning(Expression::new(*expression_type, parse_while(parser_utils)?)),
        TokenTypes::Do => ControlFlow::Returning(Expression::new(*expression_type, parse_do_while(parser_utils)?)),
        TokenTypes::LineEnd | TokenTypes::ParenClose | TokenTypes::ArgumentEnd => ControlFlow::Finish,
        TokenTypes::Comment => ControlFlow::Skipping,
        TokenTypes::ParenOpen => {
            let last = parser_utils.tokens.get(parser_utils.index - 2).unwrap().clone();
            match last.token_type {
                TokenTypes::Variable | TokenTypes::CallingType => {
                    // Name of the method = the last token
                    let name = last.to_string(parser_utils.buffer);
                    let mut temp = None;
                    mem::swap(&mut temp, effect);
                    // The calling effect must be boxed if it exists.
                    *effect = Some(Effects::MethodCall(
                        temp.map(|inner| Box::new(inner)),
                        name.clone(),
                        get_effects(parser_utils)?,
                        None,
                    ));
                    ControlFlow::Skipping
                }
                // If it's not a method call, it's a parenthesized effect.
                _ => {
                    if let Some(expression) = parse_line(parser_utils, ParseState::None)? {
                        *effect = Some(Effects::Paren(Box::new(expression.effect)));
                        ControlFlow::Skipping
                    } else {
                        //effect = None;
                        panic!("Unknown code path - report this!");
                    }
                }
            }
        }
        TokenTypes::Period => {
            if parser_utils.tokens[parser_utils.index].token_type == TokenTypes::Period {
                let mut temp = None;
                mem::swap(&mut temp, effect);
                let operator = parse_operator(temp, parser_utils, &state)?;
                // Operators inside operators return immediately so operators can be combined
                // later on for operators like [].
                if ParseState::InOperator == *state || ParseState::ControlOperator == *state {
                    return Ok(ControlFlow::Returning(Expression::new(*expression_type, operator)));
                } else {
                    *effect = Some(operator);
                }
            }
            ControlFlow::Skipping
        }
        _ => ControlFlow::NotFound,
    });
}

/// Parses tokens from the Raven code into a string
fn parse_string(parser_utils: &mut ParserUtils) -> Result<Effects, ParsingError> {
    let mut string = String::default(); //the string from the Raven code

    loop {
        //loop through the tokens until a StringEnd is reached

        //get the next token
        let token = parser_utils.tokens.get(parser_utils.index).unwrap();
        parser_utils.index += 1;

        match token.token_type {
            TokenTypes::StringEnd => {
                // End of string, must have a null character at the end
                let found = token.to_string(parser_utils.buffer);
                string += &found[0..found.len() - 1];
                return Ok(Effects::String(string + "\0"));
            }
            TokenTypes::StringEscape => {
                // Escape token

                // get the text from the Raven file starting at the last token up to the current escape character
                let found = token.to_string(parser_utils.buffer);

                // check if it a hex value, because if it is, then it will 4 characters long (\xAA)
                let is_hex = found.len() >= 3 && &found[found.len() - 3..found.len() - 2] == "x";
                let string_end = found.len() - (if is_hex { 4 } else { 2 });

                // add the text to the string, because this text is part of the string in the Raven Code
                string += &found[0..string_end];

                // match the character after the \ to see what type of escape character it is
                let index = if is_hex { found.len() - 3 } else { found.len() - 1 };
                match &found[index..=index] {
                    "n" => {
                        string += "\n";
                    }
                    "t" => {
                        string += "\t";
                    }
                    "r" => {
                        string += "\r";
                    }
                    "\\" => {
                        string += "\\";
                    }
                    "\'" => {
                        string += "\'";
                    }
                    "\"" => {
                        string += "\"";
                    }
                    "x" => {
                        // Convert the hex to a character, and append it to the string
                        string.push(
                            u8::from_str_radix(&found[found.len() - 2..found.len()], 16).expect("Unexpected hex value")
                                as char,
                        );
                    }
                    _ => {
                        // not a supported character
                        panic!("Unexpected escape character: {}", parser_utils.buffer[token.end_offset - 1] as char)
                    }
                }
            }
            TokenTypes::StringStart => {} //the first token is always a StringStart, so skip this
            _ => panic!("How'd you get here? {:?}", token.token_type),
        }
    }
}

/// Parses a generic method call
fn parse_generic_method(effect: Option<Effects>, parser_utils: &mut ParserUtils) -> Result<Effects, ParsingError> {
    let name = parser_utils.tokens.get(parser_utils.index - 2).unwrap().to_string(parser_utils.buffer);
    let token = parser_utils.tokens[parser_utils.index - 2].clone();
    // Get the type being expressed. Should only be one type.
    let returning: Option<UnparsedType> =
        if let UnparsedType::Generic(_, bounds) = parse_generics(String::default(), parser_utils).0 {
            if bounds.len() != 1 {
                parser_utils
                    .tokens
                    .get(parser_utils.index - 1)
                    .unwrap()
                    .make_error(parser_utils.file.clone(), format!("Expected one generic argument!"));
            }
            let types: &UnparsedType = bounds.first().unwrap();
            Some(types.clone())
        } else {
            None
        };

    parser_utils.index += 1;
    return Ok(Effects::MethodCall(
        effect.map(|inner| Box::new(inner)),
        name.clone(),
        get_effects(parser_utils)?,
        returning,
    ));
}

/// Gets a list of effect arguments
fn get_effects(parser_utils: &mut ParserUtils) -> Result<Vec<Effects>, ParsingError> {
    let mut effects = Vec::default();
    // Parse the method call arguments
    if parser_utils.tokens.get(parser_utils.index).unwrap().token_type != TokenTypes::ParenClose {
        while let Some(expression) = parse_line(parser_utils, ParseState::None)? {
            effects.push(expression.effect);
            if parser_utils.tokens.get(parser_utils.index - 1).unwrap().token_type == TokenTypes::ArgumentEnd {
            } else {
                break;
            }
        }
    } else {
        parser_utils.index += 1;
    }
<<<<<<< HEAD
    return Ok(effects);
=======

    return Ok(Effects::MethodCall(effect.map(|inner| Box::new(inner)),
                                  name.clone(), effects, returning, CodeErrorToken::new(token, parser_utils.file.clone())));
>>>>>>> 694dcb59
}

/// Parses a let statement
fn parse_let(parser_utils: &mut ParserUtils) -> Result<Effects, ParsingError> {
    let name;
    let mut error_token;
    {
        let next = parser_utils.tokens.get(parser_utils.index).unwrap();
        if TokenTypes::Variable == next.token_type {
            name = next.to_string(parser_utils.buffer);
        } else {
            return Err(next.make_error(parser_utils.file.clone(), "Unexpected token, expected variable name!".to_string()));
        }

<<<<<<< HEAD
        if TokenTypes::Equals != parser_utils.tokens.get(parser_utils.index + 1).unwrap().token_type {
=======
        if let TokenTypes::Equals = parser_utils.tokens.get(parser_utils.index + 1).unwrap().token_type {

        } else {
>>>>>>> 694dcb59
            return Err(next.make_error(parser_utils.file.clone(), format!("Unexpected {:?}, expected equals!", next)));
        }
        parser_utils.index += 2;
        error_token = CodeErrorToken::new(parser_utils.tokens[parser_utils.index].clone(), parser_utils.file.clone());
    }

    // If the rest of the line doesn't exist, return an error because the value must be set to something.
    return match parse_line(parser_utils, ParseState::None)? {
<<<<<<< HEAD
        Some(line) => Ok(Effects::CreateVariable(name, Box::new(line.effect))),
        None => Err(parser_utils
            .tokens
            .get(parser_utils.index)
            .unwrap()
            .make_error(parser_utils.file.clone(), "Expected value, found void!".to_string())),
=======
        Some(line) => {
            error_token.change_token_end(&parser_utils.tokens[parser_utils.index - 2]);
            Ok(Effects::CreateVariable(name, Box::new(line.effect), error_token))
        }
        None => Err(parser_utils.tokens.get(parser_utils.index).unwrap()
            .make_error(parser_utils.file.clone(), "Expected value, found void!".to_string()))
>>>>>>> 694dcb59
    };
}

/// Parses a new structure call
fn parse_new(parser_utils: &mut ParserUtils) -> Result<Effects, ParsingError> {
    let mut types: Option<UnparsedType> = None;

    let values;

    let type_token = parser_utils.tokens[parser_utils.index].clone();

    loop {
        let token: &Token = parser_utils.tokens.get(parser_utils.index).unwrap();
        parser_utils.index += 1;
        match token.token_type {
            TokenTypes::Variable => types = Some(UnparsedType::Basic(token.to_string(parser_utils.buffer))),
            //Handle making new structs with generics.
            TokenTypes::Operator => {
                types = Some(parse_generics(types.unwrap().to_string(), parser_utils).0);
            }
            TokenTypes::BlockStart => {
                values = parse_new_args(parser_utils)?;
                break;
            }
            TokenTypes::InvalidCharacters => {}
            _ => panic!("How'd you get here? {:?}", token.token_type),
        }
    }

    return Ok(Effects::CreateStruct(types.unwrap(), values, 
        CodeErrorToken::new(type_token, parser_utils.file.clone())));
}

<<<<<<< HEAD
/// Parses the arguments to a new structure
fn parse_new_args(parser_utils: &mut ParserUtils) -> Result<Vec<(String, Effects)>, ParsingError> {
    let mut values = Vec::default();
    let mut name = String::default();
=======
fn parse_new_args(parser_utils: &mut ParserUtils) -> Result<Vec<(String, Effects, CodeErrorToken)>, ParsingError> {
    let mut values = Vec::new();
    let mut name = String::new();
>>>>>>> 694dcb59
    loop {
        let token: &Token = parser_utils.tokens.get(parser_utils.index).unwrap();
        parser_utils.index += 1;
        match token.token_type {
            TokenTypes::Variable => name = token.to_string(parser_utils.buffer),
            TokenTypes::Colon | TokenTypes::ArgumentEnd => {
                let effect = if TokenTypes::Colon == token.token_type {
                    let token = token.clone();
                    match parse_line(parser_utils, ParseState::New)? {
                        Some(inner) => inner.effect,
                        None => return Err(token.make_error(parser_utils.file.clone(), format!("Expected effect!"))),
                    }
                } else {
                    Effects::LoadVariable(name.clone())
                };
<<<<<<< HEAD
                values.push((name, effect));
                name = String::default();
=======
                values.push((name, effect,
                    CodeErrorToken::new(parser_utils.tokens[parser_utils.index - 4].clone(), parser_utils.file.clone())));
                name = String::new();
>>>>>>> 694dcb59
            }
            TokenTypes::BlockEnd => break,
            TokenTypes::LineEnd => {
                if parser_utils.tokens.get(parser_utils.index - 2).unwrap().token_type == TokenTypes::BlockEnd {
                    parser_utils.index -= 1;
                    break;
                }
            }
            TokenTypes::InvalidCharacters => {}
            TokenTypes::Comment => {}
            _ => panic!("How'd you get here? {:?}", token.token_type),
        }
    }

    return Ok(values);
}

/// Checks if a type is generic or if it's just followed by an operator
fn is_generic(token: &Token, parser_utils: &ParserUtils) -> bool {
    let next: &Token = parser_utils.tokens.get(parser_utils.index).unwrap();
    return parser_utils.buffer[token.end_offset] != b' ' && next.to_string(parser_utils.buffer) == "<";
}<|MERGE_RESOLUTION|>--- conflicted
+++ resolved
@@ -1,33 +1,21 @@
 use crate::parser::control_parser::{parse_do_while, parse_for, parse_if, parse_while};
 use crate::parser::operator_parser::parse_operator;
-<<<<<<< HEAD
 use crate::parser::util::{parse_generics, ParserUtils};
-use crate::tokens::tokens::{Token, TokenTypes};
+use data::tokens::CodeErrorToken;
+use data::tokens::{Token, TokenTypes};
 use std::mem;
 use syntax::async_util::UnparsedType;
 use syntax::code::{Effects, Expression, ExpressionType};
 use syntax::function::CodeBody;
 use syntax::ParsingError;
-=======
-use crate::parser::util::{add_generics, ParserUtils};
-use data::tokens::{Token, TokenTypes};
-use data::tokens::CodeErrorToken;
->>>>>>> 694dcb59
 
 /// Parsers a block of code into its return type (if all code paths lead to a single type, or else a line) and the code body.
 pub fn parse_code(parser_utils: &mut ParserUtils) -> Result<(ExpressionType, CodeBody), ParsingError> {
     let mut lines = Vec::default();
     let mut types = ExpressionType::Line;
-<<<<<<< HEAD
     while let Some(expression) = parse_line(parser_utils, ParseState::None)? {
         if expression.expression_type != ExpressionType::Line {
-            types = expression.expression_type;
-=======
-    while let Some(expression) =
-        parse_line(parser_utils, ParseState::None)? {
-        if !(expression.expression_type == ExpressionType::Line) {
-            types = expression.clone().expression_type;
->>>>>>> 694dcb59
+            types = expression.expression_type.clone();
         }
         lines.push(expression);
     }
@@ -69,7 +57,6 @@
         let token = parser_utils.tokens.get(parser_utils.index).unwrap().clone();
 
         parser_utils.index += 1;
-<<<<<<< HEAD
         if effect.is_some() {
             match token.token_type {
                 TokenTypes::Float
@@ -87,76 +74,6 @@
                 | TokenTypes::Do => {
                     return Err(token
                         .make_error(parser_utils.file.clone(), format!("Unexpected value! Did you forget a semicolon?")));
-=======
-        match token.token_type {
-            TokenTypes::ParenOpen => {
-                let last = parser_utils.tokens.get(parser_utils.index - 2).unwrap().clone();
-                match last.token_type {
-                    TokenTypes::Variable | TokenTypes::CallingType => {
-                        let mut effects = Vec::new();
-                        if parser_utils.tokens.get(parser_utils.index).unwrap().token_type != TokenTypes::ParenClose {
-                            // If there are arguments to the method, parse them
-                            while let Some(expression) = parse_line(parser_utils, ParseState::None)? {
-                                effects.push(expression.effect);
-                                if parser_utils.tokens.get(parser_utils.index - 1).unwrap().token_type
-                                    == TokenTypes::ArgumentEnd {} else {
-                                    break;
-                                }
-                            }
-                        } else {
-                            // No arguments
-                            parser_utils.index += 1;
-                        }
-
-                        // Name of the method = the last token
-                        let name = last.to_string(parser_utils.buffer);
-                        // The calling effect must be boxed if it exists.
-                        effect = Some(Effects::MethodCall(effect.map(|inner| Box::new(inner)),
-                                                          name.clone(), effects, None, CodeErrorToken::new(last.clone(), parser_utils.file.clone())));
-                    }
-                    // If it's not a method call, it's a parenthesized effect.
-                    _ => if let Some(expression) = parse_line(parser_utils, ParseState::None)? {
-                        effect = Some(Effects::Paren(Box::new(expression.effect)));
-                    } else {
-                        //effect = None;
-                        panic!("Unknown code path - report this!");
-                    }
-                }
-            }
-            TokenTypes::Float => {
-                if effect.is_some() {
-                    return Err(token.make_error(parser_utils.file.clone(), format!("Unexpected float! Did you forget a semicolon?")));
-                }
-                effect = Some(Effects::Float(token.to_string(parser_utils.buffer).parse().unwrap()))
-            }
-            TokenTypes::Integer => {
-                if effect.is_some() {
-                    return Err(token.make_error(parser_utils.file.clone(), format!("Unexpected integer! Did you forget a semicolon? {:?}", effect.unwrap())));
-                }
-                effect = Some(Effects::Int(token.to_string(parser_utils.buffer).parse().unwrap()))
-            }
-            TokenTypes::Char => {
-                if effect.is_some() {
-                    return Err(token.make_error(parser_utils.file.clone(), format!("Unexpected boolean! Did you forget a semicolon?")));
-                }
-                effect = Some(Effects::Char(token.to_string(parser_utils.buffer).as_bytes()[1] as char))
-            }
-            TokenTypes::True => {
-                if effect.is_some() {
-                    return Err(token.make_error(parser_utils.file.clone(), format!("Unexpected boolean! Did you forget a semicolon?")));
-                }
-                effect = Some(Effects::Bool(true))
-            }
-            TokenTypes::False => {
-                if effect.is_some() {
-                    return Err(token.make_error(parser_utils.file.clone(), format!("Unexpected boolean! Did you forget a semicolon?")));
-                }
-                effect = Some(Effects::Bool(false))
-            }
-            TokenTypes::StringStart => {
-                if effect.is_some() {
-                    return Err(token.make_error(parser_utils.file.clone(), format!("Unexpected string! Did you forget a semicolon?")));
->>>>>>> 694dcb59
                 }
                 _ => {}
             }
@@ -194,12 +111,9 @@
                     effect = Some(Effects::LoadVariable(token.to_string(parser_utils.buffer)))
                 }
             }
-<<<<<<< HEAD
-=======
             TokenTypes::Return => {
                 expression_type = ExpressionType::Return(CodeErrorToken::new(token.clone(), parser_utils.file.clone()))
             }
->>>>>>> 694dcb59
             TokenTypes::New => {
                 if effect.is_some() {
                     return Err(
@@ -208,7 +122,6 @@
                 }
                 effect = Some(parse_new(parser_utils)?);
             }
-<<<<<<< HEAD
             TokenTypes::BlockStart => {
                 if ParseState::ControlVariable == state || ParseState::ControlOperator == state {
                     parser_utils.index -= 1;
@@ -224,36 +137,24 @@
                     // Get the code in the next block.
                     let (returning, body) = parse_code(parser_utils)?;
                     // If the inner block returns/breaks, then the outer one should too
-                    if expression_type == ExpressionType::Line {
+                    if matches!(expression_type, ExpressionType::Line) {
                         expression_type = returning;
                     }
                     effect = Some(Effects::CodeBody(body));
-=======
-            TokenTypes::BlockStart => if ParseState::ControlVariable == state || ParseState::ControlOperator == state {
-                parser_utils.index -= 1;
-                break;
-            } else {
-                if effect.is_some() {
-                    return Err(token.make_error(parser_utils.file.clone(), format!("Unexpected block! Did you forget a semicolon?")));
-                }
-
-                // Get the code in the next block.
-                let (returning, body) = parse_code(parser_utils)?;
-                // If the inner block returns/breaks, then the outer one should too
-                if matches!(expression_type, ExpressionType::Line) {
-                    expression_type = returning;
-                }
-                effect = Some(Effects::CodeBody(body));
-            },
+                }
+            }
             TokenTypes::Let => {
                 if effect.is_some() {
-                    return Err(token.make_error(parser_utils.file.clone(), format!("Unexpected let! Did you forget a semicolon?")));
-                }
-                return Ok(Some(Expression::new(expression_type, parse_let(parser_utils)?)));
+                    return Err(
+                        token.make_error(parser_utils.file.clone(), format!("Unexpected let! Did you forget a semicolon?"))
+                    );
+                }
             }
             TokenTypes::If => {
                 if effect.is_some() {
-                    return Err(token.make_error(parser_utils.file.clone(), format!("Unexpected if! Did you forget a semicolon?")));
+                    return Err(
+                        token.make_error(parser_utils.file.clone(), format!("Unexpected if! Did you forget a semicolon?"))
+                    );
                 }
 
                 let expression = parse_if(parser_utils)?;
@@ -265,21 +166,27 @@
             }
             TokenTypes::For => {
                 if effect.is_some() {
-                    return Err(token.make_error(parser_utils.file.clone(), format!("Unexpected for! Did you forget a semicolon?")));
+                    return Err(
+                        token.make_error(parser_utils.file.clone(), format!("Unexpected for! Did you forget a semicolon?"))
+                    );
                 }
                 return Ok(Some(Expression::new(expression_type, parse_for(parser_utils)?)));
             }
             TokenTypes::While => {
                 if effect.is_some() {
-                    return Err(token.make_error(parser_utils.file.clone(), format!("Unexpected for! Did you forget a semicolon?")));
+                    return Err(
+                        token.make_error(parser_utils.file.clone(), format!("Unexpected for! Did you forget a semicolon?"))
+                    );
                 }
                 return Ok(Some(Expression::new(expression_type, parse_while(parser_utils)?)));
             }
             TokenTypes::Do => {
                 if effect.is_some() {
-                    return Err(token.make_error(parser_utils.file.clone(), format!("Unexpected for! Did you forget a semicolon?")));
->>>>>>> 694dcb59
-                }
+                    return Err(
+                        token.make_error(parser_utils.file.clone(), format!("Unexpected for! Did you forget a semicolon?"))
+                    );
+                }
+                return Ok(Some(Expression::new(expression_type, parse_do_while(parser_utils)?)));
             }
             TokenTypes::Equals => {
                 let other = parser_utils.tokens.get(parser_utils.index).unwrap().token_type.clone();
@@ -363,7 +270,7 @@
     return Ok(match token.token_type {
         TokenTypes::BlockEnd if *state == ParseState::New => ControlFlow::Finish,
         TokenTypes::Return => {
-            *expression_type = ExpressionType::Return;
+            *expression_type = ExpressionType::Return(CodeErrorToken::new(token.clone(), parser_utils.file.clone()));
             ControlFlow::Skipping
         }
         TokenTypes::Float => {
@@ -390,19 +297,19 @@
             *effect = Some(parse_string(parser_utils)?);
             ControlFlow::Skipping
         }
-        TokenTypes::Let => ControlFlow::Returning(Expression::new(*expression_type, parse_let(parser_utils)?)),
+        TokenTypes::Let => ControlFlow::Returning(Expression::new(expression_type.clone(), parse_let(parser_utils)?)),
         TokenTypes::If => {
             let expression = parse_if(parser_utils)?;
-            let mut expression_type = *expression_type;
+            let mut expression_type = expression_type.clone();
             // If the if returns/breaks, the outer block should too
             if expression_type == ExpressionType::Line {
                 expression_type = expression.expression_type;
             }
             ControlFlow::Returning(Expression::new(expression_type, expression.effect))
         }
-        TokenTypes::For => ControlFlow::Returning(Expression::new(*expression_type, parse_for(parser_utils)?)),
-        TokenTypes::While => ControlFlow::Returning(Expression::new(*expression_type, parse_while(parser_utils)?)),
-        TokenTypes::Do => ControlFlow::Returning(Expression::new(*expression_type, parse_do_while(parser_utils)?)),
+        TokenTypes::For => ControlFlow::Returning(Expression::new(expression_type.clone(), parse_for(parser_utils)?)),
+        TokenTypes::While => ControlFlow::Returning(Expression::new(expression_type.clone(), parse_while(parser_utils)?)),
+        TokenTypes::Do => ControlFlow::Returning(Expression::new(expression_type.clone(), parse_do_while(parser_utils)?)),
         TokenTypes::LineEnd | TokenTypes::ParenClose | TokenTypes::ArgumentEnd => ControlFlow::Finish,
         TokenTypes::Comment => ControlFlow::Skipping,
         TokenTypes::ParenOpen => {
@@ -419,6 +326,7 @@
                         name.clone(),
                         get_effects(parser_utils)?,
                         None,
+                        CodeErrorToken::new(token.clone(), parser_utils.file.clone()),
                     ));
                     ControlFlow::Skipping
                 }
@@ -442,7 +350,7 @@
                 // Operators inside operators return immediately so operators can be combined
                 // later on for operators like [].
                 if ParseState::InOperator == *state || ParseState::ControlOperator == *state {
-                    return Ok(ControlFlow::Returning(Expression::new(*expression_type, operator)));
+                    return Ok(ControlFlow::Returning(Expression::new(expression_type.clone(), operator)));
                 } else {
                     *effect = Some(operator);
                 }
@@ -550,6 +458,7 @@
         name.clone(),
         get_effects(parser_utils)?,
         returning,
+        CodeErrorToken::new(token, parser_utils.file.clone()),
     ));
 }
 
@@ -568,13 +477,7 @@
     } else {
         parser_utils.index += 1;
     }
-<<<<<<< HEAD
     return Ok(effects);
-=======
-
-    return Ok(Effects::MethodCall(effect.map(|inner| Box::new(inner)),
-                                  name.clone(), effects, returning, CodeErrorToken::new(token, parser_utils.file.clone())));
->>>>>>> 694dcb59
 }
 
 /// Parses a let statement
@@ -589,13 +492,7 @@
             return Err(next.make_error(parser_utils.file.clone(), "Unexpected token, expected variable name!".to_string()));
         }
 
-<<<<<<< HEAD
         if TokenTypes::Equals != parser_utils.tokens.get(parser_utils.index + 1).unwrap().token_type {
-=======
-        if let TokenTypes::Equals = parser_utils.tokens.get(parser_utils.index + 1).unwrap().token_type {
-
-        } else {
->>>>>>> 694dcb59
             return Err(next.make_error(parser_utils.file.clone(), format!("Unexpected {:?}, expected equals!", next)));
         }
         parser_utils.index += 2;
@@ -604,21 +501,15 @@
 
     // If the rest of the line doesn't exist, return an error because the value must be set to something.
     return match parse_line(parser_utils, ParseState::None)? {
-<<<<<<< HEAD
-        Some(line) => Ok(Effects::CreateVariable(name, Box::new(line.effect))),
+        Some(line) => {
+            error_token.change_token_end(&parser_utils.tokens[parser_utils.index - 2]);
+            Ok(Effects::CreateVariable(name, Box::new(line.effect), error_token))
+        }
         None => Err(parser_utils
             .tokens
             .get(parser_utils.index)
             .unwrap()
             .make_error(parser_utils.file.clone(), "Expected value, found void!".to_string())),
-=======
-        Some(line) => {
-            error_token.change_token_end(&parser_utils.tokens[parser_utils.index - 2]);
-            Ok(Effects::CreateVariable(name, Box::new(line.effect), error_token))
-        }
-        None => Err(parser_utils.tokens.get(parser_utils.index).unwrap()
-            .make_error(parser_utils.file.clone(), "Expected value, found void!".to_string()))
->>>>>>> 694dcb59
     };
 }
 
@@ -648,20 +539,13 @@
         }
     }
 
-    return Ok(Effects::CreateStruct(types.unwrap(), values, 
-        CodeErrorToken::new(type_token, parser_utils.file.clone())));
-}
-
-<<<<<<< HEAD
+    return Ok(Effects::CreateStruct(types.unwrap(), values, CodeErrorToken::new(type_token, parser_utils.file.clone())));
+}
+
 /// Parses the arguments to a new structure
-fn parse_new_args(parser_utils: &mut ParserUtils) -> Result<Vec<(String, Effects)>, ParsingError> {
+fn parse_new_args(parser_utils: &mut ParserUtils) -> Result<Vec<(String, Effects, CodeErrorToken)>, ParsingError> {
     let mut values = Vec::default();
     let mut name = String::default();
-=======
-fn parse_new_args(parser_utils: &mut ParserUtils) -> Result<Vec<(String, Effects, CodeErrorToken)>, ParsingError> {
-    let mut values = Vec::new();
-    let mut name = String::new();
->>>>>>> 694dcb59
     loop {
         let token: &Token = parser_utils.tokens.get(parser_utils.index).unwrap();
         parser_utils.index += 1;
@@ -677,14 +561,12 @@
                 } else {
                     Effects::LoadVariable(name.clone())
                 };
-<<<<<<< HEAD
-                values.push((name, effect));
+                values.push((
+                    name,
+                    effect,
+                    CodeErrorToken::new(parser_utils.tokens[parser_utils.index - 4].clone(), parser_utils.file.clone()),
+                ));
                 name = String::default();
-=======
-                values.push((name, effect,
-                    CodeErrorToken::new(parser_utils.tokens[parser_utils.index - 4].clone(), parser_utils.file.clone())));
-                name = String::new();
->>>>>>> 694dcb59
             }
             TokenTypes::BlockEnd => break,
             TokenTypes::LineEnd => {
