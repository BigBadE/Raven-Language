--- conflicted
+++ resolved
@@ -570,11 +570,7 @@
             ));
         }
 
-<<<<<<< HEAD
-        if TokenTypes::Equals != parser_utils.tokens.get(parser_utils.index + 1).unwrap().token_type {
-            return Err(next.make_error(parser_utils.file.clone(), format!("Unexpected {:?}, expected equals!", next)));
-=======
-        if let TokenTypes::Equals = parser_utils
+        if TokenTypes::Equals != parser_utils
             .tokens
             .get(parser_utils.index + 1)
             .unwrap()
@@ -585,7 +581,6 @@
                 parser_utils.file.clone(),
                 format!("Unexpected {:?}, expected equals!", next),
             ));
->>>>>>> 9e65635f
         }
         parser_utils.index += 2;
     }
