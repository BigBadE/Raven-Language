--- conflicted
+++ resolved
@@ -5,12 +5,7 @@
 pub mod code_tokenizer;
 /// The base tokenizer types used in all tokenizers
 pub mod tokenizer;
-<<<<<<< HEAD
-/// The tokens the tokenizer returns
-pub mod tokens;
 /// Tokenizer for top elements like structs, functions, and impls
-=======
->>>>>>> 694dcb59
 pub mod top_tokenizer;
 /// Utility functions used in other files
 pub mod util;