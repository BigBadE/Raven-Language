use inkwell::builder::Builder;
use inkwell::{AddressSpace, IntPredicate};
use inkwell::types::{BasicType, BasicTypeEnum};
use inkwell::values::{BasicMetadataValueEnum, BasicValue, BasicValueEnum, FunctionValue, PointerValue};
use crate::compiler::CompilerImpl;
use crate::internal::intrinsics::compile_llvm_intrinsics;
use crate::type_getter::CompilerTypeGetter;

pub fn compile_internal<'ctx>(type_getter: &CompilerTypeGetter<'ctx>, compiler: &CompilerImpl<'ctx>, name: &String, value: FunctionValue<'ctx>) {
    let block = compiler.context.append_basic_block(value, "0");
    compiler.builder.position_at_end(block);
    let params = value.get_params();
    if name.starts_with("numbers::Cast") {
        build_cast(value.get_params().get(0).unwrap(), value.get_type().get_return_type().unwrap(), compiler);
    } else if name.starts_with("string::Cast") {
        type_getter.compiler.builder.build_return(Some(value.get_params().get(0).unwrap()));
    } else if name.starts_with("string::Add<char + u64>_char::add") {
        let pointer_type = params.get(0).unwrap().into_pointer_value();
        let malloc = malloc_type(type_getter, pointer_type.get_type().const_zero(), &mut 0);
        let pointer_type = compiler.builder.build_bitcast(pointer_type,
                                                          compiler.context.i64_type().ptr_type(AddressSpace::default()), "1").into_pointer_value();
        let returning = compiler.builder.build_int_add(compiler.builder.build_load(pointer_type, "2").into_int_value(),
                                                       compiler.builder.build_load(params.get(1).unwrap().into_pointer_value(), "3").into_int_value(), "1");
        compiler.builder.build_store(malloc, returning);
        compiler.builder.build_return(Some(&malloc));
    } else if name.starts_with("string::Add<str + str>_str::add") {
        let length = type_getter.compiler.builder.build_call(type_getter.compiler.module.get_function("strlen")
                                                                 .unwrap_or(compile_llvm_intrinsics("strlen", type_getter)),
                                                             &[BasicMetadataValueEnum::PointerValue(value.get_params().get(0).unwrap().into_pointer_value())],
                                                             "0").try_as_basic_value().unwrap_left().into_int_value();
        let second_length = type_getter.compiler.builder.build_call(type_getter.compiler.module.get_function("strlen")
                                                                 .unwrap_or(compile_llvm_intrinsics("strlen", type_getter)),
                                                             &[BasicMetadataValueEnum::PointerValue(value.get_params().get(1).unwrap().into_pointer_value())],
                                                             "2").try_as_basic_value().unwrap_left().into_int_value();
        let total = type_getter.compiler.builder.build_int_add(length, second_length, "4");
        let malloc = type_getter.compiler.builder.build_call(type_getter.compiler.module.get_function("malloc")
                                                                 .unwrap_or(compile_llvm_intrinsics("malloc", type_getter)),
                                                             &[BasicMetadataValueEnum::IntValue(total)],
                                                             "5").try_as_basic_value().unwrap_left().into_pointer_value();
        type_getter.compiler.builder.build_call(type_getter.compiler.module.get_function("strcpy")
                                                    .unwrap_or(compile_llvm_intrinsics("strcpy", type_getter)),
                                                &[BasicMetadataValueEnum::PointerValue(malloc),
                                                    BasicMetadataValueEnum::PointerValue(value.get_params().get(0).unwrap().into_pointer_value())],
                                                "6").try_as_basic_value().unwrap_left().into_pointer_value();
        type_getter.compiler.builder.build_call(type_getter.compiler.module.get_function("strcat")
                                                    .unwrap_or(compile_llvm_intrinsics("strcat", type_getter)),
                                                &[BasicMetadataValueEnum::PointerValue(malloc),
                                                    BasicMetadataValueEnum::PointerValue(value.get_params().get(1).unwrap().into_pointer_value())],
                                                "7").try_as_basic_value().unwrap_left().into_pointer_value();
        type_getter.compiler.builder.build_return(Some(&malloc.as_basic_value_enum()));

    } else if name.starts_with("string::Add<str + char>_str::add") {
        let length = type_getter.compiler.builder.build_call(type_getter.compiler.module.get_function("strlen")
                                                                 .unwrap_or(compile_llvm_intrinsics("strlen", type_getter)),
                                                             &[BasicMetadataValueEnum::PointerValue(value.get_params().get(0).unwrap().into_pointer_value())],
                                                             "0").try_as_basic_value().unwrap_left().into_int_value();
        let total = type_getter.compiler.builder.build_int_add(length, type_getter.compiler.context.i64_type().const_int(1, false), "4");
        let malloc = type_getter.compiler.builder.build_call(type_getter.compiler.module.get_function("malloc")
                                                                 .unwrap_or(compile_llvm_intrinsics("malloc", type_getter)),
                                                             &[BasicMetadataValueEnum::IntValue(total)],
                                                             "5").try_as_basic_value().unwrap_left().into_pointer_value();
        type_getter.compiler.builder.build_call(type_getter.compiler.module.get_function("strcpy")
                                                    .unwrap_or(compile_llvm_intrinsics("strcpy", type_getter)),
                                                &[BasicMetadataValueEnum::PointerValue(malloc),
                                                    BasicMetadataValueEnum::PointerValue(value.get_params().get(0).unwrap().into_pointer_value())],
                                                "6").try_as_basic_value().unwrap_left().into_pointer_value();
        type_getter.compiler.builder.build_store(unsafe { type_getter.compiler.builder.build_in_bounds_gep(malloc,
        &[length], "7") }, type_getter.compiler.builder.build_load(value.get_params().get(1).unwrap().into_pointer_value(), "8"));
        let plus_one = type_getter.compiler.builder.build_int_add(length, type_getter.compiler.context.i64_type().const_int(1, false), "9");
        type_getter.compiler.builder.build_store(unsafe { type_getter.compiler.builder.build_in_bounds_gep(malloc,
                                                                                                 &[plus_one], "10") },
                                                 type_getter.compiler.context.i8_type().const_zero());
        type_getter.compiler.builder.build_return(Some(&malloc.as_basic_value_enum()));
    } else if name.starts_with("math::Add") {
        let pointer_type = params.get(0).unwrap().into_pointer_value();
        let malloc = malloc_type(type_getter, pointer_type.get_type().const_zero(), &mut 0);

        let returning = compiler.builder.build_int_add(compiler.builder.build_load(pointer_type, "2").into_int_value(),
                                                       compiler.builder.build_load(params.get(1).unwrap().into_pointer_value(), "3").into_int_value(), "1");
        compiler.builder.build_store(malloc, returning);
        compiler.builder.build_return(Some(&malloc));
    } else if name.starts_with("math::Subtract") {
        let pointer_type = params.get(0).unwrap().into_pointer_value();
        let malloc = malloc_type(type_getter, pointer_type.get_type().const_zero(), &mut 0);
        let returning = compiler.builder.build_int_sub(compiler.builder.build_load(params.get(0).unwrap().into_pointer_value(), "2").into_int_value(),
                                                       compiler.builder.build_load(params.get(1).unwrap().into_pointer_value(), "3").into_int_value(), "1");
        compiler.builder.build_store(malloc, returning);
        compiler.builder.build_return(Some(&malloc));
    } else if name.starts_with("math::Multiply") {
        let pointer_type = params.get(0).unwrap().into_pointer_value();
        let malloc = malloc_type(type_getter, pointer_type.get_type().const_zero(), &mut 0);
        let returning = compiler.builder.build_int_mul(compiler.builder.build_load(params.get(0).unwrap().into_pointer_value(), "2").into_int_value(),
                                                       compiler.builder.build_load(params.get(1).unwrap().into_pointer_value(), "3").into_int_value(), "1");
        compiler.builder.build_store(malloc, returning);
        compiler.builder.build_return(Some(&malloc));
    } else if name.starts_with("math::Divide") {
        let pointer_type = params.get(0).unwrap().into_pointer_value();
        let malloc = malloc_type(type_getter, pointer_type.get_type().const_zero(), &mut 0);
        let returning = if name.ends_with("u64") {
            compiler.builder.build_int_unsigned_div(compiler.builder.build_load(params.get(0).unwrap().into_pointer_value(), "2").into_int_value(),
                                                    compiler.builder.build_load(params.get(1).unwrap().into_pointer_value(), "3").into_int_value(), "1")
        } else {
            compiler.builder.build_int_signed_div(compiler.builder.build_load(params.get(0).unwrap().into_pointer_value(), "2").into_int_value(),
                                                  compiler.builder.build_load(params.get(1).unwrap().into_pointer_value(), "3").into_int_value(), "1")
        };
        compiler.builder.build_store(malloc, returning);
        compiler.builder.build_return(Some(&malloc));
    } else if name.starts_with("math::Remainder") {
        let pointer_type = params.get(0).unwrap().into_pointer_value();
        let malloc = malloc_type(type_getter, pointer_type.get_type().const_zero(), &mut 0);
        //? should name.ends_with("u64") be replaced with is_unsigned(name)?
        let returning = if name.ends_with("u64") {
            compiler.builder.build_int_unsigned_rem(compiler.builder.build_load(params.get(0).unwrap().into_pointer_value(), "2").into_int_value(),
                                                    compiler.builder.build_load(params.get(1).unwrap().into_pointer_value(), "3").into_int_value(), "1")
        } else {
            compiler.builder.build_int_signed_rem(compiler.builder.build_load(params.get(0).unwrap().into_pointer_value(), "2").into_int_value(),
                                                  compiler.builder.build_load(params.get(1).unwrap().into_pointer_value(), "3").into_int_value(), "1")
        };
        compiler.builder.build_store(malloc, returning);
        compiler.builder.build_return(Some(&malloc));
    } else if name.starts_with("math::Equal") {
        compile_relational_op(IntPredicate::EQ, compiler, &params, type_getter);
    }
    else if name.starts_with("math::GreaterThan") {
        if is_unsigned(name){
            compile_relational_op(IntPredicate::UGT, compiler, &params, type_getter)
        } else {
            compile_relational_op(IntPredicate::SGT, compiler, &params, type_getter)
        };
    }
    else if name.starts_with("math::LessThan") {
        if is_unsigned(name){
            compile_relational_op(IntPredicate::ULT, compiler, &params, type_getter)
        } else {
            compile_relational_op(IntPredicate::SLT, compiler, &params, type_getter)
        };
    } else if name.starts_with("array::Index") {
        let offset = get_loaded(&compiler.builder, params.get(1).unwrap()).into_int_value();
        let offset = compiler.builder.build_int_add(offset, compiler.context.i64_type().const_int(1, false), "3");

        let gep;
        unsafe {
            gep = compiler.builder
                .build_in_bounds_gep(params.get(0).unwrap().into_pointer_value(),
                                     &[offset], "1");
        }

        let gep = compiler.builder.build_load(gep, "2");
        compiler.builder.build_return(Some(&gep));
    } else if name.starts_with("array::Empty") {
        let size = unsafe {
            type_getter.compiler.builder.build_gep(value.get_type().get_return_type().unwrap()
                                                       .ptr_type(AddressSpace::default()).const_zero(),
                                                   &[type_getter.compiler.context.i64_type()
                                                       .const_int(1, false)], "0")
        };

        let malloc = compiler.builder.build_call(compiler.module.get_function("malloc")
                                                     .unwrap_or(compile_llvm_intrinsics("malloc", type_getter)),
                                                 &[BasicMetadataValueEnum::PointerValue(size)], "1")
            .try_as_basic_value().unwrap_left().into_pointer_value();

        compiler.builder.build_store(malloc, compiler.context.i64_type().const_zero());
        compiler.builder.build_return(Some(&malloc.as_basic_value_enum()));
    } else if name.starts_with("math::Not") {
        let malloc = malloc_type(type_getter,
                                 type_getter.compiler.context.bool_type().ptr_type(AddressSpace::default()).const_zero(), &mut 0);
        let returning = compiler.builder
            .build_not(compiler.builder.build_load(params.get(0).unwrap().into_pointer_value(), "1").into_int_value(), "0");
        compiler.builder.build_store(malloc, returning);
        compiler.builder.build_return(Some(&malloc));
    } else if name.starts_with("math::BitXOR") {
        let pointer_type = params.get(0).unwrap().into_pointer_value();
        let malloc = malloc_type(type_getter, pointer_type.get_type().const_zero(), &mut 0);

        let returning = compiler.builder.build_xor(compiler.builder.build_load(pointer_type, "2").into_int_value(),
                                                   compiler.builder.build_load(params.get(1).unwrap().into_pointer_value(), "3").into_int_value(), "1");
        compiler.builder.build_store(malloc, returning);
        compiler.builder.build_return(Some(&malloc));
    }  else if name.starts_with("math::BitOr") {
        let pointer_type = params.get(0).unwrap().into_pointer_value();
        let malloc = malloc_type(type_getter, pointer_type.get_type().const_zero(), &mut 0);

        let returning = compiler.builder.build_or(compiler.builder.build_load(pointer_type, "2").into_int_value(),
                                                   compiler.builder.build_load(params.get(1).unwrap().into_pointer_value(), "3").into_int_value(), "1");
        compiler.builder.build_store(malloc, returning);
        compiler.builder.build_return(Some(&malloc));
    }   else if name.starts_with("math::BitAnd") {
        let pointer_type = params.get(0).unwrap().into_pointer_value();
        let malloc = malloc_type(type_getter, pointer_type.get_type().const_zero(), &mut 0);

        let returning = compiler.builder.build_and(compiler.builder.build_load(pointer_type, "2").into_int_value(),
                                                   compiler.builder.build_load(params.get(1).unwrap().into_pointer_value(), "3").into_int_value(), "1");
<<<<<<< HEAD
        compiler.builder.build_store(malloc, returning);
        compiler.builder.build_return(Some(&malloc));
    } else if name.starts_with("math::BitXOR") {
        let pointer_type = params.get(0).unwrap().into_pointer_value();
        let malloc = malloc_type(type_getter, pointer_type.get_type().const_zero(), &mut 0);

        let returning = compiler.builder.build_xor(compiler.builder.build_load(pointer_type, "2").into_int_value(),
                                                   compiler.builder.build_load(params.get(1).unwrap().into_pointer_value(), "3").into_int_value(), "1");
=======
>>>>>>> 8ca665bd
        compiler.builder.build_store(malloc, returning);
        compiler.builder.build_return(Some(&malloc));
    } else {
        panic!("Unknown internal operation: {}", name)
    }
}

pub fn malloc_type<'a>(type_getter: &CompilerTypeGetter<'a>, pointer_type: PointerValue<'a>, id: &mut u64) -> PointerValue<'a> {
    let size = unsafe {
        type_getter.compiler.builder.build_gep(pointer_type,
                                               &[type_getter.compiler.context.i64_type().const_int(1, false)], &id.to_string())
    };
    *id += 1;
    let size = type_getter.compiler.builder.build_bitcast(size,
                                                          type_getter.compiler.context.i64_type().ptr_type(AddressSpace::default()), &id.to_string()).into_pointer_value();
    *id += 1;

    let malloc = type_getter.compiler.builder.build_call(type_getter.compiler.module.get_function("malloc")
                                                             .unwrap_or(compile_llvm_intrinsics("malloc", type_getter)),
                                                         &[BasicMetadataValueEnum::PointerValue(size)], &id.to_string()).try_as_basic_value().unwrap_left().into_pointer_value();
    *id += 1;
    let malloc = type_getter.compiler.builder.build_bitcast(malloc.as_basic_value_enum(), pointer_type.as_basic_value_enum().get_type(), &id.to_string());
    *id += 1;
    return malloc.into_pointer_value();
}

fn get_loaded<'ctx>(compiler: &Builder<'ctx>, value: &BasicValueEnum<'ctx>) -> BasicValueEnum<'ctx> {
    if value.is_pointer_value() {
        return compiler.build_load(value.into_pointer_value(), "0");
    }
    return value.clone();
}

fn build_cast(first: &BasicValueEnum, _second: BasicTypeEnum, compiler: &CompilerImpl) {
    //TODO float casting
    compiler.builder.build_return(Some(&compiler.builder.build_load(first.into_pointer_value(), "1")));
}


fn is_unsigned(name: &String) -> bool {
    if name.ends_with("u64") || name.ends_with("u32") || name.ends_with("u16") || name.ends_with("u8") {
        return true;
    }
    return false;
}

fn compile_relational_op(op: IntPredicate, compiler: &CompilerImpl, params: &Vec<BasicValueEnum>, type_getter: &CompilerTypeGetter) {
    let malloc = malloc_type(type_getter,
        type_getter.compiler.context.bool_type().ptr_type(AddressSpace::default()).const_zero(), &mut 0);
    let returning = compiler.builder
    .build_int_compare(op, compiler.builder.build_load(params.get(0).unwrap().into_pointer_value(), "2").into_int_value(),
        compiler.builder.build_load(params.get(1).unwrap().into_pointer_value(), "3").into_int_value(), "1");
    compiler.builder.build_store(malloc, returning);
    compiler.builder.build_return(Some(&malloc));
}<|MERGE_RESOLUTION|>--- conflicted
+++ resolved
@@ -108,7 +108,6 @@
     } else if name.starts_with("math::Remainder") {
         let pointer_type = params.get(0).unwrap().into_pointer_value();
         let malloc = malloc_type(type_getter, pointer_type.get_type().const_zero(), &mut 0);
-        //? should name.ends_with("u64") be replaced with is_unsigned(name)?
         let returning = if name.ends_with("u64") {
             compiler.builder.build_int_unsigned_rem(compiler.builder.build_load(params.get(0).unwrap().into_pointer_value(), "2").into_int_value(),
                                                     compiler.builder.build_load(params.get(1).unwrap().into_pointer_value(), "3").into_int_value(), "1")
@@ -191,7 +190,6 @@
 
         let returning = compiler.builder.build_and(compiler.builder.build_load(pointer_type, "2").into_int_value(),
                                                    compiler.builder.build_load(params.get(1).unwrap().into_pointer_value(), "3").into_int_value(), "1");
-<<<<<<< HEAD
         compiler.builder.build_store(malloc, returning);
         compiler.builder.build_return(Some(&malloc));
     } else if name.starts_with("math::BitXOR") {
@@ -200,8 +198,6 @@
 
         let returning = compiler.builder.build_xor(compiler.builder.build_load(pointer_type, "2").into_int_value(),
                                                    compiler.builder.build_load(params.get(1).unwrap().into_pointer_value(), "3").into_int_value(), "1");
-=======
->>>>>>> 8ca665bd
         compiler.builder.build_store(malloc, returning);
         compiler.builder.build_return(Some(&malloc));
     } else {
