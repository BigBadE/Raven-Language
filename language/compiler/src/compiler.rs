--- conflicted
+++ resolved
@@ -7,7 +7,7 @@
 use inkwell::OptimizationLevel;
 use inkwell::types::BasicTypeEnum;
 use ast::type_resolver::TypeResolver;
-use ast::types::ResolvableTypes;
+use ast::types::Types;
 use crate::function_compiler::{compile_function, get_function_value};
 use crate::types::type_resolver::CompilerTypeResolver;
 
@@ -38,7 +38,6 @@
         return self.type_manager.get_type(name).expect(&*("Couldn't find type named ".to_string() + name)).clone();
     }
 
-<<<<<<< HEAD
     pub fn get_llvm_type(&self, types: &ResolvableTypes) -> &BasicTypeEnum {
         for (name, found_types) in self.type_manager.types.deref() {
             if found_types.deref() == types {
@@ -46,10 +45,6 @@
             }
         }
         panic!("Couldn't find type?");
-=======
-    pub fn get_llvm_type(&self, types: &Types) -> &BasicTypeEnum {
-        return self.type_manager.llvm_types.get(&types.name).expect("Failed to find type");
->>>>>>> a3357ca8
     }
 
     pub fn compile(&mut self) -> Option<JitFunction<'ctx, Main>> {
