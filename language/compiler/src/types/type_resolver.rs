use std::collections::HashMap;
use std::ops::Deref;
use std::rc::Rc;
use inkwell::context::Context;
use inkwell::types::{BasicType, BasicTypeEnum};
use inkwell::values::{BasicValueEnum, FunctionValue};
use ast::code::Effects;
use ast::function::Function;
use ast::{get_modifier, Modifier};
use ast::r#struct::{Struct, TypeMembers};
use ast::type_resolver::TypeResolver;
use ast::types::Types;

#[derive(Clone)]
pub struct ParserTypeResolver {

}

impl ParserTypeResolver {
    pub fn new() -> Self {
        return Self {

        }
    }

    pub fn finalize<'ctx>(&mut self, context: &'ctx Context) -> CompilerTypeResolver<'ctx> {
        for (_name, (static_function, _ignored)) in unsafe { Rc::get_mut_unchecked(&mut self.functions.clone()) } {
            static_function.finalize(self);
        }

        let mut structures = Vec::new();
        for (_name, structure) in self.types.deref() {
            structures.push(structure.clone());
        }

        for structure in structures {
            for member in &mut unsafe { Rc::get_mut_unchecked(&mut structure.clone()) }.structure.members {
                if let TypeMembers::Function(function) = member {
                    function.finalize(self);
                }
            }
        }
    }
}

impl TypeResolver for ParserTypeResolver {

}

#[derive(Clone)]
pub struct CompilerTypeResolver<'ctx> {
    pub functions: Rc<HashMap<String, (Function, Option<FunctionValue<'ctx>>)>>,
    pub types: Rc<HashMap<String, Rc<Types>>>,
    pub llvm_types: Rc<HashMap<String, BasicTypeEnum<'ctx>>>,
    pub variables: HashMap<String, BasicValueEnum<'ctx>>,
    pub operations: Rc<HashMap<String, String>>,
    pub context: &'ctx Context
}

impl<'ctx> CompilerTypeResolver<'ctx> {
    pub fn new() -> Self {
        let mut types = HashMap::new();
        let mut llvm_types = HashMap::new();

        add_primitive("f64", context.f64_type().as_basic_type_enum(), &mut types, &mut llvm_types);
        add_primitive("i64", context.i64_type().as_basic_type_enum(), &mut types, &mut llvm_types);
        add_primitive("bool", context.bool_type().as_basic_type_enum(), &mut types, &mut llvm_types);

        return Self {
            functions: Rc::new(HashMap::new()),
            types: Rc::new(types),
            llvm_types: Rc::new(llvm_types),
            variables: HashMap::new(),
            operations: Rc::new(HashMap::new()),
            context
        }
    }

    pub fn get(&self, name: &String) -> Option<&BasicValueEnum<'ctx>> {
        return self.variables.get(name);
    }
}

impl<'ctx> TypeResolver for CompilerTypeResolver<'ctx> {
    fn get_type(&self, name: &String) -> Option<Rc<Types>> {
        return self.types.get(name).map(|tuple| tuple.clone());
    }

    fn add_type(&mut self, types: Types) {
        let mut fields = Vec::new();
        for member in types.structure.members {
            match member {
                TypeMembers::Field(field) => fields.push(
                    *self.llvm_types.get(&field.field.field_type.name).unwrap()),
                _ => {}
            }
        }
        self.llvm_types.insert(types.name.clone(), self.context
            .struct_type(fields.as_slice(), false).as_basic_type_enum());
        self.types.insert(types.name.clone(), Rc::new(types));
    }
    fn print(&self) {
        for (_name, (static_function, _function_type)) in self.functions.deref() {
            println!("{}\n", static_function);
        }

        for types in self.types.values() {
            println!("{}\n", types.structure);
        }
    }

    //TODO handle overlapping names
    fn add_operation(&mut self, operation: String, function: String) {
        unsafe { Rc::get_mut_unchecked(&mut self.operations) }.insert(operation, function);
    }

    fn get_operations(&self) -> &HashMap<String, String> {
        return &self.operations
    }

    fn get_function(&self, name: &String) -> Option<&Function> {
        return self.functions.get(name).map(|tuple| &tuple.0);
    }

    //TODO handle overlapping names
    fn add_function(&mut self, name: String, function: Function) {
        unsafe { Rc::get_mut_unchecked(&mut self.functions) }.insert(name, (function, None));
    }

    fn get_method_type(&self, name: &String, _calling: &Option<Effects>, _args: &Vec<&Effects>) -> Option<Rc<Types>> {
        return self.functions.get(name).unwrap().0.return_type.map(|value| value.unwrap());
    }

    fn get_variable_type(&self, name: &String) -> Option<Rc<Types>> {
        let variable = self.variables.get(name).unwrap().get_type();
        //Reverse lookup the variable name.
        for (name, llvm_type) in self.llvm_types.deref() {
            if variable == *llvm_type {
                return Some(self.types.get(name).unwrap().clone());
            }
        }
        return None;
    }
<<<<<<< HEAD

    fn finalize(&mut self) {
        for (_name, (static_function, _ignored)) in unsafe { Rc::get_mut_unchecked(&mut self.functions.clone()) } {
            static_function.finalize(self);
        }

        for structure in structures {
            structure.finalize(self);
        }
    }
=======
>>>>>>> a3357ca8
}


fn add_primitive<'ctx>(name: &str, primitive_type: BasicTypeEnum<'ctx>, types: &mut HashMap<String, Rc<Types>>,
                       llvm_types: &mut HashMap<String, BasicTypeEnum<'ctx>>) {
    types.insert(name.to_string(), Rc::new(Types::new_struct(
        Struct::new(Vec::new(), get_modifier(&[Modifier::Public]), name.to_string()),
        None, Vec::new())));
    llvm_types.insert(name.to_string(), primitive_type);
}<|MERGE_RESOLUTION|>--- conflicted
+++ resolved
@@ -6,46 +6,10 @@
 use inkwell::values::{BasicValueEnum, FunctionValue};
 use ast::code::Effects;
 use ast::function::Function;
-use ast::{get_modifier, Modifier};
+use ast::Modifier;
 use ast::r#struct::{Struct, TypeMembers};
 use ast::type_resolver::TypeResolver;
 use ast::types::Types;
-
-#[derive(Clone)]
-pub struct ParserTypeResolver {
-
-}
-
-impl ParserTypeResolver {
-    pub fn new() -> Self {
-        return Self {
-
-        }
-    }
-
-    pub fn finalize<'ctx>(&mut self, context: &'ctx Context) -> CompilerTypeResolver<'ctx> {
-        for (_name, (static_function, _ignored)) in unsafe { Rc::get_mut_unchecked(&mut self.functions.clone()) } {
-            static_function.finalize(self);
-        }
-
-        let mut structures = Vec::new();
-        for (_name, structure) in self.types.deref() {
-            structures.push(structure.clone());
-        }
-
-        for structure in structures {
-            for member in &mut unsafe { Rc::get_mut_unchecked(&mut structure.clone()) }.structure.members {
-                if let TypeMembers::Function(function) = member {
-                    function.finalize(self);
-                }
-            }
-        }
-    }
-}
-
-impl TypeResolver for ParserTypeResolver {
-
-}
 
 #[derive(Clone)]
 pub struct CompilerTypeResolver<'ctx> {
@@ -141,7 +105,6 @@
         }
         return None;
     }
-<<<<<<< HEAD
 
     fn finalize(&mut self) {
         for (_name, (static_function, _ignored)) in unsafe { Rc::get_mut_unchecked(&mut self.functions.clone()) } {
@@ -152,8 +115,6 @@
             structure.finalize(self);
         }
     }
-=======
->>>>>>> a3357ca8
 }
 
 
