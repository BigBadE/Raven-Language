--- conflicted
+++ resolved
@@ -42,22 +42,6 @@
       run: cargo +nightly test --verbose --bin magpie -- --nocapture
     - name: Build Wrapper
       run: cargo +nightly build --verbose --release --bin magpie-wrapper
-<<<<<<< HEAD
-    #- name: Release Raven
-    #  uses: shogo82148/actions-upload-release-asset@v1
-    #  with:
-    #      upload_url: https://uploads.github.com/repos/BigBadE/Raven-Language/releases/123226271/assets
-    #      asset_path: target/release/magpie.exe
-    #      asset_name: Magpie-windows.exe
-    #      overwrite: true
-    #- name: Release Magpie Wrapper
-    #  uses: shogo82148/actions-upload-release-asset@v1
-    #  with:
-    #      upload_url: https://uploads.github.com/repos/BigBadE/Raven-Language/releases/123226271/assets
-    #      asset_path: target/release/magpie-wrapper.exe
-    #      asset_name: Magpie-wrapper-windows.exe
-    #      overwrite: true
-=======
     - name: Release Raven
       uses: shogo82148/actions-upload-release-asset@v1
       if: github.repository == 'BigBadE/Raven-Language'
@@ -73,5 +57,4 @@
           upload_url: https://uploads.github.com/repos/BigBadE/Raven-Language/releases/123226271/assets
           asset_path: target/release/magpie-wrapper.exe
           asset_name: Magpie-wrapper-windows.exe
-          overwrite: true
->>>>>>> bb135f61
+          overwrite: true