--- conflicted
+++ resolved
@@ -122,38 +122,24 @@
     fn remainder(self, other: E) -> C;
 }
 
-<<<<<<< HEAD
-#[priority(30)]
-=======
 #[priority(-10)]
->>>>>>> d1523343
 #[operation({}&{})]
 trait BitAnd<E, C> {
     fn bit_and(self, other: E) -> C;
 }
 
-<<<<<<< HEAD
-#[priority(20)]
-=======
 #[priority(-11)]
->>>>>>> d1523343
 #[operation({}^{})]
 trait BitXOR<E, C> {
     fn bit_xor(self, other: E) -> C;
 }
 
-<<<<<<< HEAD
-#[priority(10)]
-=======
 #[priority(-12)]
->>>>>>> d1523343
 #[operation({}|{})]
 trait BitOr<E, C> {
     fn bit_or(self, other: E) -> C;
 }
 
-<<<<<<< HEAD
-=======
 #[priority(-13)]
 #[operation({}&&{})]
 trait And<E, C> {
@@ -172,7 +158,6 @@
     fn or(self, other: E) -> bool;
 }
 
->>>>>>> d1523343
 #[priority(10)]
 #[operation({}%={})]
 trait RemainderAndAssign<E, C> {
@@ -278,8 +263,6 @@
     }
 }
 
-<<<<<<< HEAD
-=======
 pub internal impl<T: Number> And<T, T> for T {
     fn and(self, other: T) -> bool {
 
@@ -298,7 +281,6 @@
     }
 }
 
->>>>>>> d1523343
 //Basic math operations, implemented internally by the compiler.
 pub internal impl<T: Number> Divide<T, T> for T {
     fn divide(self, other: T) -> T {
