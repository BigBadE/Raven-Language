import stdio;

fn main() {
<<<<<<< HEAD
    let a = 3;
    let b = 3;

    let c = a | b;
    if test() {
        printf("Success");
    } else {
        printf("Fail");
    }
}

fn test() -> bool {
    return 4 & 3 == 0;
=======
    printf("Start!");
    printf("Stop!");
    let array = [1, 2, 3];
    if array[1] + array[2] == array[3] {
        printf("Yep!");
    } else {
        printf("No!");
    }
>>>>>>> 40f49355
}<|MERGE_RESOLUTION|>--- conflicted
+++ resolved
@@ -1,21 +1,6 @@
 import stdio;
 
 fn main() {
-<<<<<<< HEAD
-    let a = 3;
-    let b = 3;
-
-    let c = a | b;
-    if test() {
-        printf("Success");
-    } else {
-        printf("Fail");
-    }
-}
-
-fn test() -> bool {
-    return 4 & 3 == 0;
-=======
     printf("Start!");
     printf("Stop!");
     let array = [1, 2, 3];
@@ -24,5 +9,4 @@
     } else {
         printf("No!");
     }
->>>>>>> 40f49355
 }