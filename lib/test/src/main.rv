--- conflicted
+++ resolved
@@ -4,11 +4,7 @@
     let a = 1;
     let b = 2;
     a |= 2;
-<<<<<<< HEAD
-    if a == 3 {
-=======
     if test() {
->>>>>>> d1523343
         printf("Yep!");
     } else {
         printf("No!");
