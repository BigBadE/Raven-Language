import stdio;

fn main() {
<<<<<<< HEAD
    while 0 == 0 {

    }
        printf("Test!");
=======
    printf("Start!");

    let i = 0;
    while i != 5 {
        i += 1;
    }

    printf("Stop!");
>>>>>>> 880fac56
}<|MERGE_RESOLUTION|>--- conflicted
+++ resolved
@@ -1,12 +1,6 @@
 import stdio;
 
 fn main() {
-<<<<<<< HEAD
-    while 0 == 0 {
-
-    }
-        printf("Test!");
-=======
     printf("Start!");
 
     let i = 0;
@@ -15,5 +9,4 @@
     }
 
     printf("Stop!");
->>>>>>> 880fac56
 }